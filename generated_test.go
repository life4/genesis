package genesis

import (
	"github.com/stretchr/testify/assert"
	"testing")
<<<<<<< HEAD

func TestAsyncSliceAnyInt(t *testing.T) {
	f := func(check func(t int) bool, given []int, expected bool) {
		s := AsyncSliceInt{data: given, workers: 2}
		actual := s.Any(check)
		assert.Equal(t, expected, actual, "they should be equal")
	}
	isEven := func(t int) bool { return (t % 2) == 0 }

	f(isEven, []int{}, false)
	f(isEven, []int{1}, false)
	f(isEven, []int{1, 3}, false)
	f(isEven, []int{2}, true)
	f(isEven, []int{1, 2}, true)
	f(isEven, []int{1, 3, 5, 7, 9, 11}, false)
	f(isEven, []int{1, 3, 5, 7, 9, 12}, true)
}
=======
>>>>>>> 80945b0e

func TestSlicesProductInt(t *testing.T) {
	f := func(given [][]int, expected [][]int) {
		actual := make([][]int, 0)
		i := 0
		s := SlicesInt{given}
		for el := range s.Product() {
			actual = append(actual, el)
			i++
			if i > 50 {
				t.Fatal("infinite loop")
			}
		}
		assert.Equal(t, expected, actual, "they should be equal")
	}
	f([][]int{{1, 2}, {3, 4}}, [][]int{{1, 3}, {1, 4}, {2, 3}, {2, 4}})
	f([][]int{{1, 2}, {3}, {4, 5}}, [][]int{{1, 3, 4}, {1, 3, 5}, {2, 3, 4}, {2, 3, 5}})
}

<<<<<<< HEAD
func TestAsyncSliceFilterInt(t *testing.T) {
	f := func(given []int, expected []int) {
		filter := func(t int) bool { return t > 10 }
		s := AsyncSliceInt{data: given, workers: 2}
		actual := s.Filter(filter)
		assert.Equal(t, expected, actual, "they should be equal")
	}

	f([]int{}, []int{})
	f([]int{5}, []int{})
	f([]int{15}, []int{15})
	f([]int{9, 11, 12, 13, 6}, []int{11, 12, 13})
}

func TestAsyncSliceMapIntInt(t *testing.T) {
	f := func(mapper func(t int) int, given []int, expected []int) {
		s := AsyncSliceInt{data: given, workers: 2}
		actual := s.MapInt(mapper)
=======
func TestSliceAnyInt(t *testing.T) {
	f := func(given []int, expected bool) {
		even := func(t int) bool { return (t % 2) == 0 }
		actual := SliceInt{given}.Any(even)
>>>>>>> 80945b0e
		assert.Equal(t, expected, actual, "they should be equal")
	}
	f([]int{}, false)
	f([]int{1, 3}, false)
	f([]int{2}, true)
	f([]int{1, 2}, true)
}

func TestSliceAllInt(t *testing.T) {
	f := func(given []int, expected bool) {
		even := func(t int) bool { return (t % 2) == 0 }
		actual := SliceInt{given}.All(even)
		assert.Equal(t, expected, actual, "they should be equal")
	}
	f([]int{}, true)
	f([]int{2}, true)
	f([]int{1}, false)
	f([]int{2, 4}, true)
	f([]int{2, 4, 1}, false)
	f([]int{1, 2, 4}, false)
}

func TestSliceChunkByIntInt(t *testing.T) {
	f := func(given []int, expected [][]int) {
		reminder := func(t int) int { return int((t % 2)) }
		actual := SliceInt{given}.ChunkByInt(reminder)
		assert.Equal(t, expected, actual, "they should be equal")
	}
	f([]int{}, [][]int{})
	f([]int{1}, [][]int{{1}})
	f([]int{1, 2, 3}, [][]int{{1}, {2}, {3}})
	f([]int{1, 3, 2, 4, 5}, [][]int{{1, 3}, {2, 4}, {5}})
}

func TestSliceChunkByIntInt8(t *testing.T) {
	f := func(given []int, expected [][]int) {
		reminder := func(t int) int8 { return int8((t % 2)) }
		actual := SliceInt{given}.ChunkByInt8(reminder)
		assert.Equal(t, expected, actual, "they should be equal")
	}
	f([]int{}, [][]int{})
	f([]int{1}, [][]int{{1}})
	f([]int{1, 2, 3}, [][]int{{1}, {2}, {3}})
	f([]int{1, 3, 2, 4, 5}, [][]int{{1, 3}, {2, 4}, {5}})
}

func TestSliceChunkByIntInt16(t *testing.T) {
	f := func(given []int, expected [][]int) {
		reminder := func(t int) int16 { return int16((t % 2)) }
		actual := SliceInt{given}.ChunkByInt16(reminder)
		assert.Equal(t, expected, actual, "they should be equal")
	}
	f([]int{}, [][]int{})
	f([]int{1}, [][]int{{1}})
	f([]int{1, 2, 3}, [][]int{{1}, {2}, {3}})
	f([]int{1, 3, 2, 4, 5}, [][]int{{1, 3}, {2, 4}, {5}})
}

func TestSliceChunkByIntInt32(t *testing.T) {
	f := func(given []int, expected [][]int) {
		reminder := func(t int) int32 { return int32((t % 2)) }
		actual := SliceInt{given}.ChunkByInt32(reminder)
		assert.Equal(t, expected, actual, "they should be equal")
	}
	f([]int{}, [][]int{})
	f([]int{1}, [][]int{{1}})
	f([]int{1, 2, 3}, [][]int{{1}, {2}, {3}})
	f([]int{1, 3, 2, 4, 5}, [][]int{{1, 3}, {2, 4}, {5}})
}

<<<<<<< HEAD
func TestSequenceCountInt(t *testing.T) {
	s := SequenceInt{}
	f := func(start int, step int, count int, expected []int) {
		seq := s.Count(start, step)
		actual := ChannelInt{seq}.Take(count)
		assert.Equal(t, expected, actual, "they should be equal")
	}
	f(1, 2, 4, []int{1, 3, 5, 7})
}

func TestSequenceExponentialInt(t *testing.T) {
	s := SequenceInt{}
	f := func(start int, factor int, count int, expected []int) {
		seq := s.Exponential(start, factor)
		actual := ChannelInt{seq}.Take(count)
=======
func TestSliceChunkByIntInt64(t *testing.T) {
	f := func(given []int, expected [][]int) {
		reminder := func(t int) int64 { return int64((t % 2)) }
		actual := SliceInt{given}.ChunkByInt64(reminder)
>>>>>>> 80945b0e
		assert.Equal(t, expected, actual, "they should be equal")
	}
	f([]int{}, [][]int{})
	f([]int{1}, [][]int{{1}})
	f([]int{1, 2, 3}, [][]int{{1}, {2}, {3}})
	f([]int{1, 3, 2, 4, 5}, [][]int{{1, 3}, {2, 4}, {5}})
}

func TestSliceChunkEveryInt(t *testing.T) {
	f := func(count int, given []int, expected [][]int) {
		actual, _ := SliceInt{given}.ChunkEvery(count)
		assert.Equal(t, expected, actual, "they should be equal")
	}
	f(2, []int{}, [][]int{})
	f(2, []int{1}, [][]int{{1}})
	f(2, []int{1, 2, 3, 4}, [][]int{{1, 2}, {3, 4}})
	f(2, []int{1, 2, 3, 4, 5}, [][]int{{1, 2}, {3, 4}, {5}})
}

func TestSliceContainsInt(t *testing.T) {
	f := func(el int, given []int, expected bool) {
		actual := SliceInt{given}.Contains(el)
		assert.Equal(t, expected, actual, "they should be equal")
	}
	f(1, []int{}, false)
	f(1, []int{1}, true)
	f(1, []int{2}, false)
	f(1, []int{2, 3, 4, 5}, false)
	f(1, []int{2, 3, 1, 4, 5}, true)
	f(1, []int{2, 3, 1, 1, 4, 5}, true)
}

func TestSliceCountInt(t *testing.T) {
	f := func(el int, given []int, expected int) {
		actual := SliceInt{given}.Count(el)
		assert.Equal(t, expected, actual, "they should be equal")
	}
	f(1, []int{}, 0)
	f(1, []int{1}, 1)
	f(1, []int{2}, 0)
	f(1, []int{2, 3, 4, 5}, 0)
	f(1, []int{2, 3, 1, 4, 5}, 1)
	f(1, []int{2, 3, 1, 1, 4, 5}, 2)
	f(1, []int{1, 1, 1, 1, 1}, 5)
}

func TestSliceCountByInt(t *testing.T) {
	f := func(given []int, expected int) {
		even := func(t int) bool { return (t % 2) == 0 }
		actual := SliceInt{given}.CountBy(even)
		assert.Equal(t, expected, actual, "they should be equal")
	}
	f([]int{}, 0)
	f([]int{1}, 0)
	f([]int{2}, 1)
	f([]int{1, 2, 3, 4, 5}, 2)
	f([]int{1, 2, 3, 4, 5, 6}, 3)
}

func TestSliceCycleInt(t *testing.T) {
	f := func(count int, given []int, expected []int) {
		c := SliceInt{given}.Cycle()
		seq := ChannelInt{c}.Take(count)
		actual := ChannelInt{seq}.ToSlice()
		assert.Equal(t, expected, actual, "they should be equal")
	}
	f(5, []int{}, []int{})
	f(5, []int{1}, []int{1, 1, 1, 1, 1})
	f(5, []int{1, 2}, []int{1, 2, 1, 2, 1})
}

func TestSliceDedupInt(t *testing.T) {
	f := func(given []int, expected []int) {
		actual := SliceInt{given}.Dedup()
		assert.Equal(t, expected, actual, "they should be equal")
	}
	f([]int{}, []int{})
	f([]int{1}, []int{1})
	f([]int{1, 1}, []int{1})
	f([]int{1, 2}, []int{1, 2})
	f([]int{1, 2, 3}, []int{1, 2, 3})
	f([]int{1, 2, 2, 3}, []int{1, 2, 3})
	f([]int{1, 2, 2, 3, 3, 3, 2, 1, 1}, []int{1, 2, 3, 2, 1})
}

func TestSliceDedupByIntInt(t *testing.T) {
	f := func(given []int, expected []int) {
		even := func(el int) int { return int(el % 2) }
		actual := SliceInt{given}.DedupByInt(even)
		assert.Equal(t, expected, actual, "they should be equal")
	}
	f([]int{}, []int{})
	f([]int{1}, []int{1})
	f([]int{1, 1}, []int{1})
	f([]int{1, 2}, []int{1, 2})
	f([]int{1, 2, 3}, []int{1, 2, 3})
	f([]int{1, 2, 2, 3}, []int{1, 2, 3})
	f([]int{1, 2, 4, 3, 5, 7, 10}, []int{1, 2, 3, 10})
}

func TestSliceDedupByIntInt8(t *testing.T) {
	f := func(given []int, expected []int) {
		even := func(el int) int8 { return int8(el % 2) }
		actual := SliceInt{given}.DedupByInt8(even)
		assert.Equal(t, expected, actual, "they should be equal")
	}
	f([]int{}, []int{})
	f([]int{1}, []int{1})
	f([]int{1, 1}, []int{1})
	f([]int{1, 2}, []int{1, 2})
	f([]int{1, 2, 3}, []int{1, 2, 3})
	f([]int{1, 2, 2, 3}, []int{1, 2, 3})
	f([]int{1, 2, 4, 3, 5, 7, 10}, []int{1, 2, 3, 10})
}

func TestSliceDedupByIntInt16(t *testing.T) {
	f := func(given []int, expected []int) {
		even := func(el int) int16 { return int16(el % 2) }
		actual := SliceInt{given}.DedupByInt16(even)
		assert.Equal(t, expected, actual, "they should be equal")
	}
	f([]int{}, []int{})
	f([]int{1}, []int{1})
	f([]int{1, 1}, []int{1})
	f([]int{1, 2}, []int{1, 2})
	f([]int{1, 2, 3}, []int{1, 2, 3})
	f([]int{1, 2, 2, 3}, []int{1, 2, 3})
	f([]int{1, 2, 4, 3, 5, 7, 10}, []int{1, 2, 3, 10})
}

func TestSliceDedupByIntInt32(t *testing.T) {
	f := func(given []int, expected []int) {
		even := func(el int) int32 { return int32(el % 2) }
		actual := SliceInt{given}.DedupByInt32(even)
		assert.Equal(t, expected, actual, "they should be equal")
	}
	f([]int{}, []int{})
	f([]int{1}, []int{1})
	f([]int{1, 1}, []int{1})
	f([]int{1, 2}, []int{1, 2})
	f([]int{1, 2, 3}, []int{1, 2, 3})
	f([]int{1, 2, 2, 3}, []int{1, 2, 3})
	f([]int{1, 2, 4, 3, 5, 7, 10}, []int{1, 2, 3, 10})
}

func TestSliceDedupByIntInt64(t *testing.T) {
	f := func(given []int, expected []int) {
		even := func(el int) int64 { return int64(el % 2) }
		actual := SliceInt{given}.DedupByInt64(even)
		assert.Equal(t, expected, actual, "they should be equal")
	}
	f([]int{}, []int{})
	f([]int{1}, []int{1})
	f([]int{1, 1}, []int{1})
	f([]int{1, 2}, []int{1, 2})
	f([]int{1, 2, 3}, []int{1, 2, 3})
	f([]int{1, 2, 2, 3}, []int{1, 2, 3})
	f([]int{1, 2, 4, 3, 5, 7, 10}, []int{1, 2, 3, 10})
}

func TestSliceFilterInt(t *testing.T) {
	f := func(given []int, expected []int) {
		even := func(t int) bool { return (t % 2) == 0 }
		actual := SliceInt{given}.Filter(even)
		assert.Equal(t, expected, actual, "they should be equal")
	}
	f([]int{}, []int{})
	f([]int{1, 2, 3, 4}, []int{2, 4})
	f([]int{1, 3}, []int{})
	f([]int{2, 4}, []int{2, 4})
}

func TestSliceGroupByIntInt(t *testing.T) {
	f := func(given []int, expected map[int][]int) {
		reminder := func(t int) int { return int((t % 2)) }
		actual := SliceInt{given}.GroupByInt(reminder)
		assert.Equal(t, expected, actual, "they should be equal")
	}
	f([]int{}, map[int][]int{})
	f([]int{1}, map[int][]int{1: {1}})
	f([]int{1, 3, 2, 4, 5}, map[int][]int{0: {2, 4}, 1: {1, 3, 5}})
}

func TestSliceGroupByIntInt8(t *testing.T) {
	f := func(given []int, expected map[int8][]int) {
		reminder := func(t int) int8 { return int8((t % 2)) }
		actual := SliceInt{given}.GroupByInt8(reminder)
		assert.Equal(t, expected, actual, "they should be equal")
	}
	f([]int{}, map[int8][]int{})
	f([]int{1}, map[int8][]int{1: {1}})
	f([]int{1, 3, 2, 4, 5}, map[int8][]int{0: {2, 4}, 1: {1, 3, 5}})
}

func TestSliceGroupByIntInt16(t *testing.T) {
	f := func(given []int, expected map[int16][]int) {
		reminder := func(t int) int16 { return int16((t % 2)) }
		actual := SliceInt{given}.GroupByInt16(reminder)
		assert.Equal(t, expected, actual, "they should be equal")
	}
	f([]int{}, map[int16][]int{})
	f([]int{1}, map[int16][]int{1: {1}})
	f([]int{1, 3, 2, 4, 5}, map[int16][]int{0: {2, 4}, 1: {1, 3, 5}})
}

func TestSliceGroupByIntInt32(t *testing.T) {
	f := func(given []int, expected map[int32][]int) {
		reminder := func(t int) int32 { return int32((t % 2)) }
		actual := SliceInt{given}.GroupByInt32(reminder)
		assert.Equal(t, expected, actual, "they should be equal")
	}
	f([]int{}, map[int32][]int{})
	f([]int{1}, map[int32][]int{1: {1}})
	f([]int{1, 3, 2, 4, 5}, map[int32][]int{0: {2, 4}, 1: {1, 3, 5}})
}

func TestSliceGroupByIntInt64(t *testing.T) {
	f := func(given []int, expected map[int64][]int) {
		reminder := func(t int) int64 { return int64((t % 2)) }
		actual := SliceInt{given}.GroupByInt64(reminder)
		assert.Equal(t, expected, actual, "they should be equal")
	}
	f([]int{}, map[int64][]int{})
	f([]int{1}, map[int64][]int{1: {1}})
	f([]int{1, 3, 2, 4, 5}, map[int64][]int{0: {2, 4}, 1: {1, 3, 5}})
}

func TestSliceIntersperseInt(t *testing.T) {
	f := func(el int, given []int, expected []int) {
		actual := SliceInt{given}.Intersperse(el)
		assert.Equal(t, expected, actual, "they should be equal")
	}
	f(0, []int{}, []int{})
	f(0, []int{1}, []int{1})
	f(0, []int{1, 2}, []int{1, 0, 2})
	f(0, []int{1, 2, 3}, []int{1, 0, 2, 0, 3})
}

func TestSliceMapIntInt(t *testing.T) {
	f := func(given []int, expected []int) {
		double := func(t int) int { return int((t * 2)) }
		actual := SliceInt{given}.MapInt(double)
		assert.Equal(t, expected, actual, "they should be equal")
	}
	f([]int{}, []int{})
	f([]int{1}, []int{2})
	f([]int{1, 2, 3}, []int{2, 4, 6})
}

func TestSliceMapIntInt8(t *testing.T) {
	f := func(given []int, expected []int8) {
		double := func(t int) int8 { return int8((t * 2)) }
		actual := SliceInt{given}.MapInt8(double)
		assert.Equal(t, expected, actual, "they should be equal")
	}
	f([]int{}, []int8{})
	f([]int{1}, []int8{2})
	f([]int{1, 2, 3}, []int8{2, 4, 6})
}

func TestSliceMapIntInt16(t *testing.T) {
	f := func(given []int, expected []int16) {
		double := func(t int) int16 { return int16((t * 2)) }
		actual := SliceInt{given}.MapInt16(double)
		assert.Equal(t, expected, actual, "they should be equal")
	}
	f([]int{}, []int16{})
	f([]int{1}, []int16{2})
	f([]int{1, 2, 3}, []int16{2, 4, 6})
}

func TestSliceMapIntInt32(t *testing.T) {
	f := func(given []int, expected []int32) {
		double := func(t int) int32 { return int32((t * 2)) }
		actual := SliceInt{given}.MapInt32(double)
		assert.Equal(t, expected, actual, "they should be equal")
	}
	f([]int{}, []int32{})
	f([]int{1}, []int32{2})
	f([]int{1, 2, 3}, []int32{2, 4, 6})
}

func TestSliceMapIntInt64(t *testing.T) {
	f := func(given []int, expected []int64) {
		double := func(t int) int64 { return int64((t * 2)) }
		actual := SliceInt{given}.MapInt64(double)
		assert.Equal(t, expected, actual, "they should be equal")
	}
	f([]int{}, []int64{})
	f([]int{1}, []int64{2})
	f([]int{1, 2, 3}, []int64{2, 4, 6})
}

func TestSlicesPermutationsInt(t *testing.T) {
	f := func(size int, given []int, expected [][]int) {
		actual := make([][]int, 0)
		i := 0
		s := SliceInt{given}
		for el := range s.Permutations(size) {
			actual = append(actual, el)
			i++
			if i > 50 {
				t.Fatal("infinite loop")
			}
		}
		assert.Equal(t, expected, actual, "they should be equal")
	}
	f(2, []int{}, [][]int{})
	f(2, []int{1}, [][]int{{1}})
	f(2, []int{1, 2, 3}, [][]int{{1, 2}, {1, 3}, {2, 1}, {2, 3}, {3, 1}, {3, 2}})
}

func TestChannelToSliceInt(t *testing.T) {
	f := func(given []int) {
		c := make(chan int, 1)
		go func() {
			for _, el := range given {
				c <- el
			}
			close(c)
		}()
		actual := ChannelInt{c}.ToSlice()
		assert.Equal(t, given, actual, "they should be equal")
	}
	f([]int{})
	f([]int{1})
	f([]int{1, 2, 3, 1, 2})
}

func TestChannelAnyInt(t *testing.T) {
	f := func(given []int, expected bool) {
		even := func(t int) bool { return t%2 == 0 }
		c := make(chan int, 1)
		go func() {
			for _, el := range given {
				c <- el
			}
			close(c)
		}()
		actual := ChannelInt{c}.Any(even)
		assert.Equal(t, expected, actual, "they should be equal")
	}
	f([]int{}, false)
	f([]int{1}, false)
	f([]int{2}, true)
	f([]int{1, 2}, true)
	f([]int{1, 2, 3}, true)
	f([]int{1, 3, 5}, false)
	f([]int{1, 3, 5, 7, 9, 11}, false)
	f([]int{1, 3, 5, 7, 10, 11}, true)
}

func TestChannelAllInt(t *testing.T) {
	f := func(given []int, expected bool) {
		even := func(t int) bool { return t%2 == 0 }
		c := make(chan int, 1)
		go func() {
			for _, el := range given {
				c <- el
			}
			close(c)
		}()
		actual := ChannelInt{c}.All(even)
		assert.Equal(t, expected, actual, "they should be equal")
	}
	f([]int{}, true)
	f([]int{1}, false)
	f([]int{2}, true)
	f([]int{1, 2}, false)
	f([]int{2, 4}, true)
	f([]int{2, 4, 6, 8, 10, 12}, true)
	f([]int{2, 4, 6, 8, 11, 12}, false)
}

func TestChannelEachInt(t *testing.T) {
	f := func(given []int) {
		c := make(chan int, 1)
		go func() {
			for _, el := range given {
				c <- el
			}
			close(c)
		}()
		result := make(chan int, len(given))
		mapper := func(t int) { result <- t }
		ChannelInt{c}.Each(mapper)
		close(result)
		actual := ChannelInt{result}.ToSlice()
		assert.Equal(t, given, actual, "they should be equal")
	}

	f([]int{})
	f([]int{1})
	f([]int{1, 2, 3})
	f([]int{1, 2, 3, 4, 5, 6, 7})
}

<<<<<<< HEAD
func TestAsyncSliceFilterInt8(t *testing.T) {
	f := func(given []int8, expected []int8) {
		filter := func(t int8) bool { return t > 10 }
		s := AsyncSliceInt8{data: given, workers: 2}
		actual := s.Filter(filter)
		assert.Equal(t, expected, actual, "they should be equal")
	}

	f([]int8{}, []int8{})
	f([]int8{5}, []int8{})
	f([]int8{15}, []int8{15})
	f([]int8{9, 11, 12, 13, 6}, []int8{11, 12, 13})
=======
func TestChannelChunkEveryInt(t *testing.T) {
	f := func(size int, given []int, expected [][]int) {
		c := make(chan int, 1)
		go func() {
			for _, el := range given {
				c <- el
			}
			close(c)
		}()
		result := ChannelInt{c}.ChunkEvery(size)
		actual := make([][]int, 0)
		for el := range result {
			actual = append(actual, el)
		}
		assert.Equal(t, expected, actual, "they should be equal")
	}
	f(2, []int{}, [][]int{})
	f(2, []int{1}, [][]int{{1}})
	f(2, []int{1, 2}, [][]int{{1, 2}})
	f(2, []int{1, 2, 3, 4}, [][]int{{1, 2}, {3, 4}})
	f(2, []int{1, 2, 3, 4, 5}, [][]int{{1, 2}, {3, 4}, {5}})
}

func TestChannelCountInt(t *testing.T) {
	f := func(element int, given []int, expected int) {
		c := make(chan int, 1)
		go func() {
			for _, el := range given {
				c <- el
			}
			close(c)
		}()
		actual := ChannelInt{c}.Count(element)
		assert.Equal(t, expected, actual, "they should be equal")
	}
	f(1, []int{}, 0)
	f(1, []int{1}, 1)
	f(1, []int{2}, 0)
	f(1, []int{1, 2, 3, 1, 4}, 2)
}

func TestChannelDropInt(t *testing.T) {
	f := func(count int, given []int, expected []int) {
		c := make(chan int, 1)
		go func() {
			for _, el := range given {
				c <- el
			}
			close(c)
		}()
		result := ChannelInt{c}.Drop(count)
		actual := make([]int, 0)
		for el := range result {
			actual = append(actual, el)
		}
		assert.Equal(t, expected, actual, "they should be equal")
	}
	f(1, []int{}, []int{})
	f(1, []int{2}, []int{})
	f(1, []int{2, 3}, []int{3})
	f(1, []int{1, 2, 3}, []int{2, 3})
	f(0, []int{1, 2, 3}, []int{1, 2, 3})
	f(3, []int{1, 2, 3, 4, 5, 6}, []int{4, 5, 6})
	f(1, []int{1, 2, 3, 4, 5, 6}, []int{2, 3, 4, 5, 6})
}

func TestChannelFilterInt(t *testing.T) {
	f := func(given []int, expected []int) {
		even := func(t int) bool { return t%2 == 0 }
		c := make(chan int, 1)
		go func() {
			for _, el := range given {
				c <- el
			}
			close(c)
		}()
		result := ChannelInt{c}.Filter(even)
		actual := ChannelInt{result}.ToSlice()
		assert.Equal(t, expected, actual, "they should be equal")
	}
	f([]int{}, []int{})
	f([]int{1}, []int{})
	f([]int{2}, []int{2})
	f([]int{1, 2, 3, 4}, []int{2, 4})
}

func TestChannelTakeInt(t *testing.T) {
	s := SequenceInt{}
	f := func(count int, given int, expected []int) {
		seq := s.Repeat(given)
		seq2 := ChannelInt{seq}.Take(count)
		actual := ChannelInt{seq2}.ToSlice()
		assert.Equal(t, expected, actual, "they should be equal")
	}
	f(0, 1, []int{})
	f(1, 1, []int{1})
	f(2, 1, []int{1, 1})
}

func TestSequenceExponentialInt(t *testing.T) {
	s := SequenceInt{}
	f := func(start int, factor int, count int, expected []int) {
		seq := s.Exponential(start, factor)
		seq2 := ChannelInt{seq}.Take(count)
		actual := ChannelInt{seq2}.ToSlice()
		assert.Equal(t, expected, actual, "they should be equal")
	}
	f(1, 1, 4, []int{1, 1, 1, 1})
	f(1, 2, 4, []int{1, 2, 4, 8})
}

func TestSequenceRangeInt(t *testing.T) {
	s := SequenceInt{}
	f := func(start int, stop int, step int, expected []int) {
		seq := s.Range(start, stop, step)
		actual := ChannelInt{seq}.ToSlice()
		assert.Equal(t, expected, actual, "they should be equal")
	}
	f(1, 4, 1, []int{1, 2, 3})
	f(3, 0, -1, []int{3, 2, 1})
	f(1, 1, 1, []int{})
	f(1, 2, 1, []int{1})
}

func TestSequenceRepeatInt(t *testing.T) {
	s := SequenceInt{}
	f := func(count int, given int, expected []int) {
		seq := s.Repeat(given)
		seq2 := ChannelInt{seq}.Take(count)
		actual := ChannelInt{seq2}.ToSlice()
		assert.Equal(t, expected, actual, "they should be equal")
	}
	f(2, 1, []int{1, 1})
}

func TestAsyncSliceAnyInt(t *testing.T) {
	f := func(check func(t int) bool, given []int, expected bool) {
		s := AsyncSliceInt{Data: given, Workers: 2}
		actual := s.Any(check)
		assert.Equal(t, expected, actual, "they should be equal")
	}
	isEven := func(t int) bool { return (t % 2) == 0 }

	f(isEven, []int{}, false)
	f(isEven, []int{1}, false)
	f(isEven, []int{1, 3}, false)
	f(isEven, []int{2}, true)
	f(isEven, []int{1, 2}, true)
	f(isEven, []int{1, 3, 5, 7, 9, 11}, false)
	f(isEven, []int{1, 3, 5, 7, 9, 12}, true)
}

func TestAsyncSliceAllInt(t *testing.T) {
	f := func(check func(t int) bool, given []int, expected bool) {
		s := AsyncSliceInt{Data: given, Workers: 2}
		actual := s.All(check)
		assert.Equal(t, expected, actual, "they should be equal")
	}
	isEven := func(t int) bool { return (t % 2) == 0 }

	f(isEven, []int{}, true)
	f(isEven, []int{1}, false)
	f(isEven, []int{1, 3}, false)
	f(isEven, []int{2}, true)
	f(isEven, []int{2, 4}, true)
	f(isEven, []int{2, 3}, false)
	f(isEven, []int{2, 4, 6, 8, 10, 12}, true)
	f(isEven, []int{2, 4, 6, 8, 10, 11}, false)
}

func TestAsyncSliceEachInt(t *testing.T) {
	f := func(given []int) {
		s := AsyncSliceInt{Data: given, Workers: 2}
		result := make(chan int, len(given))
		mapper := func(t int) { result <- t }
		s.Each(mapper)
		close(result)
		actual := ChannelInt{result}.ToSlice()
		sorted := SliceInt{actual}.Sort()
		assert.Equal(t, given, sorted, "they should be equal")
	}

	f([]int{})
	f([]int{1})
	f([]int{1, 2, 3})
	f([]int{1, 2, 3, 4, 5, 6, 7})
}

func TestAsyncSliceMapIntInt(t *testing.T) {
	f := func(mapper func(t int) int, given []int, expected []int) {
		s := AsyncSliceInt{Data: given, Workers: 2}
		actual := s.MapInt(mapper)
		assert.Equal(t, expected, actual, "they should be equal")
	}
	double := func(t int) int { return int((t * 2)) }

	f(double, []int{}, []int{})
	f(double, []int{1}, []int{2})
	f(double, []int{1, 2, 3}, []int{2, 4, 6})
}

func TestAsyncSliceMapIntInt8(t *testing.T) {
	f := func(mapper func(t int) int8, given []int, expected []int8) {
		s := AsyncSliceInt{Data: given, Workers: 2}
		actual := s.MapInt8(mapper)
		assert.Equal(t, expected, actual, "they should be equal")
	}
	double := func(t int) int8 { return int8((t * 2)) }

	f(double, []int{}, []int8{})
	f(double, []int{1}, []int8{2})
	f(double, []int{1, 2, 3}, []int8{2, 4, 6})
}

func TestAsyncSliceMapIntInt16(t *testing.T) {
	f := func(mapper func(t int) int16, given []int, expected []int16) {
		s := AsyncSliceInt{Data: given, Workers: 2}
		actual := s.MapInt16(mapper)
		assert.Equal(t, expected, actual, "they should be equal")
	}
	double := func(t int) int16 { return int16((t * 2)) }

	f(double, []int{}, []int16{})
	f(double, []int{1}, []int16{2})
	f(double, []int{1, 2, 3}, []int16{2, 4, 6})
}

func TestAsyncSliceMapIntInt32(t *testing.T) {
	f := func(mapper func(t int) int32, given []int, expected []int32) {
		s := AsyncSliceInt{Data: given, Workers: 2}
		actual := s.MapInt32(mapper)
		assert.Equal(t, expected, actual, "they should be equal")
	}
	double := func(t int) int32 { return int32((t * 2)) }

	f(double, []int{}, []int32{})
	f(double, []int{1}, []int32{2})
	f(double, []int{1, 2, 3}, []int32{2, 4, 6})
}

func TestAsyncSliceMapIntInt64(t *testing.T) {
	f := func(mapper func(t int) int64, given []int, expected []int64) {
		s := AsyncSliceInt{Data: given, Workers: 2}
		actual := s.MapInt64(mapper)
		assert.Equal(t, expected, actual, "they should be equal")
	}
	double := func(t int) int64 { return int64((t * 2)) }

	f(double, []int{}, []int64{})
	f(double, []int{1}, []int64{2})
	f(double, []int{1, 2, 3}, []int64{2, 4, 6})
}

func TestAsyncSliceReduceInt(t *testing.T) {
	f := func(reducer func(a int, b int) int, given []int, expected int) {
		s := AsyncSliceInt{Data: given, Workers: 4}
		actual := s.Reduce(reducer)
		assert.Equal(t, expected, actual, "they should be equal")
	}
	sum := func(a int, b int) int { return a + b }

	f(sum, []int{}, 0)
	f(sum, []int{1}, 1)
	f(sum, []int{1, 2}, 3)
	f(sum, []int{1, 2, 3}, 6)
	f(sum, []int{1, 2, 3, 4}, 10)
	f(sum, []int{1, 2, 3, 4, 5}, 15)
}

func TestSlicesProductInt8(t *testing.T) {
	f := func(given [][]int8, expected [][]int8) {
		actual := make([][]int8, 0)
		i := 0
		s := SlicesInt8{given}
		for el := range s.Product() {
			actual = append(actual, el)
			i++
			if i > 50 {
				t.Fatal("infinite loop")
			}
		}
		assert.Equal(t, expected, actual, "they should be equal")
	}
	f([][]int8{{1, 2}, {3, 4}}, [][]int8{{1, 3}, {1, 4}, {2, 3}, {2, 4}})
	f([][]int8{{1, 2}, {3}, {4, 5}}, [][]int8{{1, 3, 4}, {1, 3, 5}, {2, 3, 4}, {2, 3, 5}})
}

func TestSliceAnyInt8(t *testing.T) {
	f := func(given []int8, expected bool) {
		even := func(t int8) bool { return (t % 2) == 0 }
		actual := SliceInt8{given}.Any(even)
		assert.Equal(t, expected, actual, "they should be equal")
	}
	f([]int8{}, false)
	f([]int8{1, 3}, false)
	f([]int8{2}, true)
	f([]int8{1, 2}, true)
}

func TestSliceAllInt8(t *testing.T) {
	f := func(given []int8, expected bool) {
		even := func(t int8) bool { return (t % 2) == 0 }
		actual := SliceInt8{given}.All(even)
		assert.Equal(t, expected, actual, "they should be equal")
	}
	f([]int8{}, true)
	f([]int8{2}, true)
	f([]int8{1}, false)
	f([]int8{2, 4}, true)
	f([]int8{2, 4, 1}, false)
	f([]int8{1, 2, 4}, false)
}

func TestSliceChunkByInt8Int(t *testing.T) {
	f := func(given []int8, expected [][]int8) {
		reminder := func(t int8) int { return int((t % 2)) }
		actual := SliceInt8{given}.ChunkByInt(reminder)
		assert.Equal(t, expected, actual, "they should be equal")
	}
	f([]int8{}, [][]int8{})
	f([]int8{1}, [][]int8{{1}})
	f([]int8{1, 2, 3}, [][]int8{{1}, {2}, {3}})
	f([]int8{1, 3, 2, 4, 5}, [][]int8{{1, 3}, {2, 4}, {5}})
}

func TestSliceChunkByInt8Int8(t *testing.T) {
	f := func(given []int8, expected [][]int8) {
		reminder := func(t int8) int8 { return int8((t % 2)) }
		actual := SliceInt8{given}.ChunkByInt8(reminder)
		assert.Equal(t, expected, actual, "they should be equal")
	}
	f([]int8{}, [][]int8{})
	f([]int8{1}, [][]int8{{1}})
	f([]int8{1, 2, 3}, [][]int8{{1}, {2}, {3}})
	f([]int8{1, 3, 2, 4, 5}, [][]int8{{1, 3}, {2, 4}, {5}})
}

func TestSliceChunkByInt8Int16(t *testing.T) {
	f := func(given []int8, expected [][]int8) {
		reminder := func(t int8) int16 { return int16((t % 2)) }
		actual := SliceInt8{given}.ChunkByInt16(reminder)
		assert.Equal(t, expected, actual, "they should be equal")
	}
	f([]int8{}, [][]int8{})
	f([]int8{1}, [][]int8{{1}})
	f([]int8{1, 2, 3}, [][]int8{{1}, {2}, {3}})
	f([]int8{1, 3, 2, 4, 5}, [][]int8{{1, 3}, {2, 4}, {5}})
}

func TestSliceChunkByInt8Int32(t *testing.T) {
	f := func(given []int8, expected [][]int8) {
		reminder := func(t int8) int32 { return int32((t % 2)) }
		actual := SliceInt8{given}.ChunkByInt32(reminder)
		assert.Equal(t, expected, actual, "they should be equal")
	}
	f([]int8{}, [][]int8{})
	f([]int8{1}, [][]int8{{1}})
	f([]int8{1, 2, 3}, [][]int8{{1}, {2}, {3}})
	f([]int8{1, 3, 2, 4, 5}, [][]int8{{1, 3}, {2, 4}, {5}})
}

func TestSliceChunkByInt8Int64(t *testing.T) {
	f := func(given []int8, expected [][]int8) {
		reminder := func(t int8) int64 { return int64((t % 2)) }
		actual := SliceInt8{given}.ChunkByInt64(reminder)
		assert.Equal(t, expected, actual, "they should be equal")
	}
	f([]int8{}, [][]int8{})
	f([]int8{1}, [][]int8{{1}})
	f([]int8{1, 2, 3}, [][]int8{{1}, {2}, {3}})
	f([]int8{1, 3, 2, 4, 5}, [][]int8{{1, 3}, {2, 4}, {5}})
}

func TestSliceChunkEveryInt8(t *testing.T) {
	f := func(count int, given []int8, expected [][]int8) {
		actual, _ := SliceInt8{given}.ChunkEvery(count)
		assert.Equal(t, expected, actual, "they should be equal")
	}
	f(2, []int8{}, [][]int8{})
	f(2, []int8{1}, [][]int8{{1}})
	f(2, []int8{1, 2, 3, 4}, [][]int8{{1, 2}, {3, 4}})
	f(2, []int8{1, 2, 3, 4, 5}, [][]int8{{1, 2}, {3, 4}, {5}})
}

func TestSliceContainsInt8(t *testing.T) {
	f := func(el int8, given []int8, expected bool) {
		actual := SliceInt8{given}.Contains(el)
		assert.Equal(t, expected, actual, "they should be equal")
	}
	f(1, []int8{}, false)
	f(1, []int8{1}, true)
	f(1, []int8{2}, false)
	f(1, []int8{2, 3, 4, 5}, false)
	f(1, []int8{2, 3, 1, 4, 5}, true)
	f(1, []int8{2, 3, 1, 1, 4, 5}, true)
}

func TestSliceCountInt8(t *testing.T) {
	f := func(el int8, given []int8, expected int) {
		actual := SliceInt8{given}.Count(el)
		assert.Equal(t, expected, actual, "they should be equal")
	}
	f(1, []int8{}, 0)
	f(1, []int8{1}, 1)
	f(1, []int8{2}, 0)
	f(1, []int8{2, 3, 4, 5}, 0)
	f(1, []int8{2, 3, 1, 4, 5}, 1)
	f(1, []int8{2, 3, 1, 1, 4, 5}, 2)
	f(1, []int8{1, 1, 1, 1, 1}, 5)
}

func TestSliceCountByInt8(t *testing.T) {
	f := func(given []int8, expected int) {
		even := func(t int8) bool { return (t % 2) == 0 }
		actual := SliceInt8{given}.CountBy(even)
		assert.Equal(t, expected, actual, "they should be equal")
	}
	f([]int8{}, 0)
	f([]int8{1}, 0)
	f([]int8{2}, 1)
	f([]int8{1, 2, 3, 4, 5}, 2)
	f([]int8{1, 2, 3, 4, 5, 6}, 3)
}

func TestSliceCycleInt8(t *testing.T) {
	f := func(count int, given []int8, expected []int8) {
		c := SliceInt8{given}.Cycle()
		seq := ChannelInt8{c}.Take(count)
		actual := ChannelInt8{seq}.ToSlice()
		assert.Equal(t, expected, actual, "they should be equal")
	}
	f(5, []int8{}, []int8{})
	f(5, []int8{1}, []int8{1, 1, 1, 1, 1})
	f(5, []int8{1, 2}, []int8{1, 2, 1, 2, 1})
}

func TestSliceDedupInt8(t *testing.T) {
	f := func(given []int8, expected []int8) {
		actual := SliceInt8{given}.Dedup()
		assert.Equal(t, expected, actual, "they should be equal")
	}
	f([]int8{}, []int8{})
	f([]int8{1}, []int8{1})
	f([]int8{1, 1}, []int8{1})
	f([]int8{1, 2}, []int8{1, 2})
	f([]int8{1, 2, 3}, []int8{1, 2, 3})
	f([]int8{1, 2, 2, 3}, []int8{1, 2, 3})
	f([]int8{1, 2, 2, 3, 3, 3, 2, 1, 1}, []int8{1, 2, 3, 2, 1})
}

func TestSliceDedupByInt8Int(t *testing.T) {
	f := func(given []int8, expected []int8) {
		even := func(el int8) int { return int(el % 2) }
		actual := SliceInt8{given}.DedupByInt(even)
		assert.Equal(t, expected, actual, "they should be equal")
	}
	f([]int8{}, []int8{})
	f([]int8{1}, []int8{1})
	f([]int8{1, 1}, []int8{1})
	f([]int8{1, 2}, []int8{1, 2})
	f([]int8{1, 2, 3}, []int8{1, 2, 3})
	f([]int8{1, 2, 2, 3}, []int8{1, 2, 3})
	f([]int8{1, 2, 4, 3, 5, 7, 10}, []int8{1, 2, 3, 10})
}

func TestSliceDedupByInt8Int8(t *testing.T) {
	f := func(given []int8, expected []int8) {
		even := func(el int8) int8 { return int8(el % 2) }
		actual := SliceInt8{given}.DedupByInt8(even)
		assert.Equal(t, expected, actual, "they should be equal")
	}
	f([]int8{}, []int8{})
	f([]int8{1}, []int8{1})
	f([]int8{1, 1}, []int8{1})
	f([]int8{1, 2}, []int8{1, 2})
	f([]int8{1, 2, 3}, []int8{1, 2, 3})
	f([]int8{1, 2, 2, 3}, []int8{1, 2, 3})
	f([]int8{1, 2, 4, 3, 5, 7, 10}, []int8{1, 2, 3, 10})
}

func TestSliceDedupByInt8Int16(t *testing.T) {
	f := func(given []int8, expected []int8) {
		even := func(el int8) int16 { return int16(el % 2) }
		actual := SliceInt8{given}.DedupByInt16(even)
		assert.Equal(t, expected, actual, "they should be equal")
	}
	f([]int8{}, []int8{})
	f([]int8{1}, []int8{1})
	f([]int8{1, 1}, []int8{1})
	f([]int8{1, 2}, []int8{1, 2})
	f([]int8{1, 2, 3}, []int8{1, 2, 3})
	f([]int8{1, 2, 2, 3}, []int8{1, 2, 3})
	f([]int8{1, 2, 4, 3, 5, 7, 10}, []int8{1, 2, 3, 10})
}

func TestSliceDedupByInt8Int32(t *testing.T) {
	f := func(given []int8, expected []int8) {
		even := func(el int8) int32 { return int32(el % 2) }
		actual := SliceInt8{given}.DedupByInt32(even)
		assert.Equal(t, expected, actual, "they should be equal")
	}
	f([]int8{}, []int8{})
	f([]int8{1}, []int8{1})
	f([]int8{1, 1}, []int8{1})
	f([]int8{1, 2}, []int8{1, 2})
	f([]int8{1, 2, 3}, []int8{1, 2, 3})
	f([]int8{1, 2, 2, 3}, []int8{1, 2, 3})
	f([]int8{1, 2, 4, 3, 5, 7, 10}, []int8{1, 2, 3, 10})
}

func TestSliceDedupByInt8Int64(t *testing.T) {
	f := func(given []int8, expected []int8) {
		even := func(el int8) int64 { return int64(el % 2) }
		actual := SliceInt8{given}.DedupByInt64(even)
		assert.Equal(t, expected, actual, "they should be equal")
	}
	f([]int8{}, []int8{})
	f([]int8{1}, []int8{1})
	f([]int8{1, 1}, []int8{1})
	f([]int8{1, 2}, []int8{1, 2})
	f([]int8{1, 2, 3}, []int8{1, 2, 3})
	f([]int8{1, 2, 2, 3}, []int8{1, 2, 3})
	f([]int8{1, 2, 4, 3, 5, 7, 10}, []int8{1, 2, 3, 10})
}

func TestSliceFilterInt8(t *testing.T) {
	f := func(given []int8, expected []int8) {
		even := func(t int8) bool { return (t % 2) == 0 }
		actual := SliceInt8{given}.Filter(even)
		assert.Equal(t, expected, actual, "they should be equal")
	}
	f([]int8{}, []int8{})
	f([]int8{1, 2, 3, 4}, []int8{2, 4})
	f([]int8{1, 3}, []int8{})
	f([]int8{2, 4}, []int8{2, 4})
}

func TestSliceGroupByInt8Int(t *testing.T) {
	f := func(given []int8, expected map[int][]int8) {
		reminder := func(t int8) int { return int((t % 2)) }
		actual := SliceInt8{given}.GroupByInt(reminder)
		assert.Equal(t, expected, actual, "they should be equal")
	}
	f([]int8{}, map[int][]int8{})
	f([]int8{1}, map[int][]int8{1: {1}})
	f([]int8{1, 3, 2, 4, 5}, map[int][]int8{0: {2, 4}, 1: {1, 3, 5}})
}

func TestSliceGroupByInt8Int8(t *testing.T) {
	f := func(given []int8, expected map[int8][]int8) {
		reminder := func(t int8) int8 { return int8((t % 2)) }
		actual := SliceInt8{given}.GroupByInt8(reminder)
		assert.Equal(t, expected, actual, "they should be equal")
	}
	f([]int8{}, map[int8][]int8{})
	f([]int8{1}, map[int8][]int8{1: {1}})
	f([]int8{1, 3, 2, 4, 5}, map[int8][]int8{0: {2, 4}, 1: {1, 3, 5}})
}

func TestSliceGroupByInt8Int16(t *testing.T) {
	f := func(given []int8, expected map[int16][]int8) {
		reminder := func(t int8) int16 { return int16((t % 2)) }
		actual := SliceInt8{given}.GroupByInt16(reminder)
		assert.Equal(t, expected, actual, "they should be equal")
	}
	f([]int8{}, map[int16][]int8{})
	f([]int8{1}, map[int16][]int8{1: {1}})
	f([]int8{1, 3, 2, 4, 5}, map[int16][]int8{0: {2, 4}, 1: {1, 3, 5}})
}

func TestSliceGroupByInt8Int32(t *testing.T) {
	f := func(given []int8, expected map[int32][]int8) {
		reminder := func(t int8) int32 { return int32((t % 2)) }
		actual := SliceInt8{given}.GroupByInt32(reminder)
		assert.Equal(t, expected, actual, "they should be equal")
	}
	f([]int8{}, map[int32][]int8{})
	f([]int8{1}, map[int32][]int8{1: {1}})
	f([]int8{1, 3, 2, 4, 5}, map[int32][]int8{0: {2, 4}, 1: {1, 3, 5}})
}

func TestSliceGroupByInt8Int64(t *testing.T) {
	f := func(given []int8, expected map[int64][]int8) {
		reminder := func(t int8) int64 { return int64((t % 2)) }
		actual := SliceInt8{given}.GroupByInt64(reminder)
		assert.Equal(t, expected, actual, "they should be equal")
	}
	f([]int8{}, map[int64][]int8{})
	f([]int8{1}, map[int64][]int8{1: {1}})
	f([]int8{1, 3, 2, 4, 5}, map[int64][]int8{0: {2, 4}, 1: {1, 3, 5}})
}

func TestSliceIntersperseInt8(t *testing.T) {
	f := func(el int8, given []int8, expected []int8) {
		actual := SliceInt8{given}.Intersperse(el)
		assert.Equal(t, expected, actual, "they should be equal")
	}
	f(0, []int8{}, []int8{})
	f(0, []int8{1}, []int8{1})
	f(0, []int8{1, 2}, []int8{1, 0, 2})
	f(0, []int8{1, 2, 3}, []int8{1, 0, 2, 0, 3})
}

func TestSliceMapInt8Int(t *testing.T) {
	f := func(given []int8, expected []int) {
		double := func(t int8) int { return int((t * 2)) }
		actual := SliceInt8{given}.MapInt(double)
		assert.Equal(t, expected, actual, "they should be equal")
	}
	f([]int8{}, []int{})
	f([]int8{1}, []int{2})
	f([]int8{1, 2, 3}, []int{2, 4, 6})
}

func TestSliceMapInt8Int8(t *testing.T) {
	f := func(given []int8, expected []int8) {
		double := func(t int8) int8 { return int8((t * 2)) }
		actual := SliceInt8{given}.MapInt8(double)
		assert.Equal(t, expected, actual, "they should be equal")
	}
	f([]int8{}, []int8{})
	f([]int8{1}, []int8{2})
	f([]int8{1, 2, 3}, []int8{2, 4, 6})
}

func TestSliceMapInt8Int16(t *testing.T) {
	f := func(given []int8, expected []int16) {
		double := func(t int8) int16 { return int16((t * 2)) }
		actual := SliceInt8{given}.MapInt16(double)
		assert.Equal(t, expected, actual, "they should be equal")
	}
	f([]int8{}, []int16{})
	f([]int8{1}, []int16{2})
	f([]int8{1, 2, 3}, []int16{2, 4, 6})
}

func TestSliceMapInt8Int32(t *testing.T) {
	f := func(given []int8, expected []int32) {
		double := func(t int8) int32 { return int32((t * 2)) }
		actual := SliceInt8{given}.MapInt32(double)
		assert.Equal(t, expected, actual, "they should be equal")
	}
	f([]int8{}, []int32{})
	f([]int8{1}, []int32{2})
	f([]int8{1, 2, 3}, []int32{2, 4, 6})
}

func TestSliceMapInt8Int64(t *testing.T) {
	f := func(given []int8, expected []int64) {
		double := func(t int8) int64 { return int64((t * 2)) }
		actual := SliceInt8{given}.MapInt64(double)
		assert.Equal(t, expected, actual, "they should be equal")
	}
	f([]int8{}, []int64{})
	f([]int8{1}, []int64{2})
	f([]int8{1, 2, 3}, []int64{2, 4, 6})
}

func TestSlicesPermutationsInt8(t *testing.T) {
	f := func(size int, given []int8, expected [][]int8) {
		actual := make([][]int8, 0)
		i := 0
		s := SliceInt8{given}
		for el := range s.Permutations(size) {
			actual = append(actual, el)
			i++
			if i > 50 {
				t.Fatal("infinite loop")
			}
		}
		assert.Equal(t, expected, actual, "they should be equal")
	}
	f(2, []int8{}, [][]int8{})
	f(2, []int8{1}, [][]int8{{1}})
	f(2, []int8{1, 2, 3}, [][]int8{{1, 2}, {1, 3}, {2, 1}, {2, 3}, {3, 1}, {3, 2}})
}

func TestChannelToSliceInt8(t *testing.T) {
	f := func(given []int8) {
		c := make(chan int8, 1)
		go func() {
			for _, el := range given {
				c <- el
			}
			close(c)
		}()
		actual := ChannelInt8{c}.ToSlice()
		assert.Equal(t, given, actual, "they should be equal")
	}
	f([]int8{})
	f([]int8{1})
	f([]int8{1, 2, 3, 1, 2})
}

func TestChannelAnyInt8(t *testing.T) {
	f := func(given []int8, expected bool) {
		even := func(t int8) bool { return t%2 == 0 }
		c := make(chan int8, 1)
		go func() {
			for _, el := range given {
				c <- el
			}
			close(c)
		}()
		actual := ChannelInt8{c}.Any(even)
		assert.Equal(t, expected, actual, "they should be equal")
	}
	f([]int8{}, false)
	f([]int8{1}, false)
	f([]int8{2}, true)
	f([]int8{1, 2}, true)
	f([]int8{1, 2, 3}, true)
	f([]int8{1, 3, 5}, false)
	f([]int8{1, 3, 5, 7, 9, 11}, false)
	f([]int8{1, 3, 5, 7, 10, 11}, true)
}

func TestChannelAllInt8(t *testing.T) {
	f := func(given []int8, expected bool) {
		even := func(t int8) bool { return t%2 == 0 }
		c := make(chan int8, 1)
		go func() {
			for _, el := range given {
				c <- el
			}
			close(c)
		}()
		actual := ChannelInt8{c}.All(even)
		assert.Equal(t, expected, actual, "they should be equal")
	}
	f([]int8{}, true)
	f([]int8{1}, false)
	f([]int8{2}, true)
	f([]int8{1, 2}, false)
	f([]int8{2, 4}, true)
	f([]int8{2, 4, 6, 8, 10, 12}, true)
	f([]int8{2, 4, 6, 8, 11, 12}, false)
}

func TestChannelEachInt8(t *testing.T) {
	f := func(given []int8) {
		c := make(chan int8, 1)
		go func() {
			for _, el := range given {
				c <- el
			}
			close(c)
		}()
		result := make(chan int8, len(given))
		mapper := func(t int8) { result <- t }
		ChannelInt8{c}.Each(mapper)
		close(result)
		actual := ChannelInt8{result}.ToSlice()
		assert.Equal(t, given, actual, "they should be equal")
	}

	f([]int8{})
	f([]int8{1})
	f([]int8{1, 2, 3})
	f([]int8{1, 2, 3, 4, 5, 6, 7})
}

func TestChannelChunkEveryInt8(t *testing.T) {
	f := func(size int, given []int8, expected [][]int8) {
		c := make(chan int8, 1)
		go func() {
			for _, el := range given {
				c <- el
			}
			close(c)
		}()
		result := ChannelInt8{c}.ChunkEvery(size)
		actual := make([][]int8, 0)
		for el := range result {
			actual = append(actual, el)
		}
		assert.Equal(t, expected, actual, "they should be equal")
	}
	f(2, []int8{}, [][]int8{})
	f(2, []int8{1}, [][]int8{{1}})
	f(2, []int8{1, 2}, [][]int8{{1, 2}})
	f(2, []int8{1, 2, 3, 4}, [][]int8{{1, 2}, {3, 4}})
	f(2, []int8{1, 2, 3, 4, 5}, [][]int8{{1, 2}, {3, 4}, {5}})
}

func TestChannelCountInt8(t *testing.T) {
	f := func(element int8, given []int8, expected int) {
		c := make(chan int8, 1)
		go func() {
			for _, el := range given {
				c <- el
			}
			close(c)
		}()
		actual := ChannelInt8{c}.Count(element)
		assert.Equal(t, expected, actual, "they should be equal")
	}
	f(1, []int8{}, 0)
	f(1, []int8{1}, 1)
	f(1, []int8{2}, 0)
	f(1, []int8{1, 2, 3, 1, 4}, 2)
}

func TestChannelDropInt8(t *testing.T) {
	f := func(count int, given []int8, expected []int8) {
		c := make(chan int8, 1)
		go func() {
			for _, el := range given {
				c <- el
			}
			close(c)
		}()
		result := ChannelInt8{c}.Drop(count)
		actual := make([]int8, 0)
		for el := range result {
			actual = append(actual, el)
		}
		assert.Equal(t, expected, actual, "they should be equal")
	}
	f(1, []int8{}, []int8{})
	f(1, []int8{2}, []int8{})
	f(1, []int8{2, 3}, []int8{3})
	f(1, []int8{1, 2, 3}, []int8{2, 3})
	f(0, []int8{1, 2, 3}, []int8{1, 2, 3})
	f(3, []int8{1, 2, 3, 4, 5, 6}, []int8{4, 5, 6})
	f(1, []int8{1, 2, 3, 4, 5, 6}, []int8{2, 3, 4, 5, 6})
}

func TestChannelFilterInt8(t *testing.T) {
	f := func(given []int8, expected []int8) {
		even := func(t int8) bool { return t%2 == 0 }
		c := make(chan int8, 1)
		go func() {
			for _, el := range given {
				c <- el
			}
			close(c)
		}()
		result := ChannelInt8{c}.Filter(even)
		actual := ChannelInt8{result}.ToSlice()
		assert.Equal(t, expected, actual, "they should be equal")
	}
	f([]int8{}, []int8{})
	f([]int8{1}, []int8{})
	f([]int8{2}, []int8{2})
	f([]int8{1, 2, 3, 4}, []int8{2, 4})
}

func TestChannelTakeInt8(t *testing.T) {
	s := SequenceInt8{}
	f := func(count int, given int8, expected []int8) {
		seq := s.Repeat(given)
		seq2 := ChannelInt8{seq}.Take(count)
		actual := ChannelInt8{seq2}.ToSlice()
		assert.Equal(t, expected, actual, "they should be equal")
	}
	f(0, 1, []int8{})
	f(1, 1, []int8{1})
	f(2, 1, []int8{1, 1})
}

func TestSequenceExponentialInt8(t *testing.T) {
	s := SequenceInt8{}
	f := func(start int8, factor int8, count int, expected []int8) {
		seq := s.Exponential(start, factor)
		seq2 := ChannelInt8{seq}.Take(count)
		actual := ChannelInt8{seq2}.ToSlice()
		assert.Equal(t, expected, actual, "they should be equal")
	}
	f(1, 1, 4, []int8{1, 1, 1, 1})
	f(1, 2, 4, []int8{1, 2, 4, 8})
}

func TestSequenceRangeInt8(t *testing.T) {
	s := SequenceInt8{}
	f := func(start int8, stop int8, step int8, expected []int8) {
		seq := s.Range(start, stop, step)
		actual := ChannelInt8{seq}.ToSlice()
		assert.Equal(t, expected, actual, "they should be equal")
	}
	f(1, 4, 1, []int8{1, 2, 3})
	f(3, 0, -1, []int8{3, 2, 1})
	f(1, 1, 1, []int8{})
	f(1, 2, 1, []int8{1})
}

func TestSequenceRepeatInt8(t *testing.T) {
	s := SequenceInt8{}
	f := func(count int, given int8, expected []int8) {
		seq := s.Repeat(given)
		seq2 := ChannelInt8{seq}.Take(count)
		actual := ChannelInt8{seq2}.ToSlice()
		assert.Equal(t, expected, actual, "they should be equal")
	}
	f(2, 1, []int8{1, 1})
}

func TestAsyncSliceAnyInt8(t *testing.T) {
	f := func(check func(t int8) bool, given []int8, expected bool) {
		s := AsyncSliceInt8{Data: given, Workers: 2}
		actual := s.Any(check)
		assert.Equal(t, expected, actual, "they should be equal")
	}
	isEven := func(t int8) bool { return (t % 2) == 0 }

	f(isEven, []int8{}, false)
	f(isEven, []int8{1}, false)
	f(isEven, []int8{1, 3}, false)
	f(isEven, []int8{2}, true)
	f(isEven, []int8{1, 2}, true)
	f(isEven, []int8{1, 3, 5, 7, 9, 11}, false)
	f(isEven, []int8{1, 3, 5, 7, 9, 12}, true)
}

func TestAsyncSliceAllInt8(t *testing.T) {
	f := func(check func(t int8) bool, given []int8, expected bool) {
		s := AsyncSliceInt8{Data: given, Workers: 2}
		actual := s.All(check)
		assert.Equal(t, expected, actual, "they should be equal")
	}
	isEven := func(t int8) bool { return (t % 2) == 0 }

	f(isEven, []int8{}, true)
	f(isEven, []int8{1}, false)
	f(isEven, []int8{1, 3}, false)
	f(isEven, []int8{2}, true)
	f(isEven, []int8{2, 4}, true)
	f(isEven, []int8{2, 3}, false)
	f(isEven, []int8{2, 4, 6, 8, 10, 12}, true)
	f(isEven, []int8{2, 4, 6, 8, 10, 11}, false)
}

func TestAsyncSliceEachInt8(t *testing.T) {
	f := func(given []int8) {
		s := AsyncSliceInt8{Data: given, Workers: 2}
		result := make(chan int8, len(given))
		mapper := func(t int8) { result <- t }
		s.Each(mapper)
		close(result)
		actual := ChannelInt8{result}.ToSlice()
		sorted := SliceInt8{actual}.Sort()
		assert.Equal(t, given, sorted, "they should be equal")
	}

	f([]int8{})
	f([]int8{1})
	f([]int8{1, 2, 3})
	f([]int8{1, 2, 3, 4, 5, 6, 7})
>>>>>>> 80945b0e
}

func TestAsyncSliceMapInt8Int(t *testing.T) {
	f := func(mapper func(t int8) int, given []int8, expected []int) {
<<<<<<< HEAD
		s := AsyncSliceInt8{data: given, workers: 2}
=======
		s := AsyncSliceInt8{Data: given, Workers: 2}
>>>>>>> 80945b0e
		actual := s.MapInt(mapper)
		assert.Equal(t, expected, actual, "they should be equal")
	}
	double := func(t int8) int { return int((t * 2)) }

	f(double, []int8{}, []int{})
	f(double, []int8{1}, []int{2})
	f(double, []int8{1, 2, 3}, []int{2, 4, 6})
}

func TestAsyncSliceMapInt8Int8(t *testing.T) {
	f := func(mapper func(t int8) int8, given []int8, expected []int8) {
		s := AsyncSliceInt8{Data: given, Workers: 2}
		actual := s.MapInt8(mapper)
		assert.Equal(t, expected, actual, "they should be equal")
	}
	double := func(t int8) int8 { return int8((t * 2)) }

	f(double, []int8{}, []int8{})
	f(double, []int8{1}, []int8{2})
	f(double, []int8{1, 2, 3}, []int8{2, 4, 6})
}

func TestAsyncSliceMapInt8Int16(t *testing.T) {
	f := func(mapper func(t int8) int16, given []int8, expected []int16) {
		s := AsyncSliceInt8{Data: given, Workers: 2}
		actual := s.MapInt16(mapper)
		assert.Equal(t, expected, actual, "they should be equal")
	}
	double := func(t int8) int16 { return int16((t * 2)) }

	f(double, []int8{}, []int16{})
	f(double, []int8{1}, []int16{2})
	f(double, []int8{1, 2, 3}, []int16{2, 4, 6})
}

func TestAsyncSliceMapInt8Int32(t *testing.T) {
	f := func(mapper func(t int8) int32, given []int8, expected []int32) {
		s := AsyncSliceInt8{Data: given, Workers: 2}
		actual := s.MapInt32(mapper)
		assert.Equal(t, expected, actual, "they should be equal")
	}
	double := func(t int8) int32 { return int32((t * 2)) }

	f(double, []int8{}, []int32{})
	f(double, []int8{1}, []int32{2})
	f(double, []int8{1, 2, 3}, []int32{2, 4, 6})
}

func TestAsyncSliceMapInt8Int64(t *testing.T) {
	f := func(mapper func(t int8) int64, given []int8, expected []int64) {
		s := AsyncSliceInt8{Data: given, Workers: 2}
		actual := s.MapInt64(mapper)
		assert.Equal(t, expected, actual, "they should be equal")
	}
	double := func(t int8) int64 { return int64((t * 2)) }

	f(double, []int8{}, []int64{})
	f(double, []int8{1}, []int64{2})
	f(double, []int8{1, 2, 3}, []int64{2, 4, 6})
}

func TestAsyncSliceReduceInt8(t *testing.T) {
	f := func(reducer func(a int8, b int8) int8, given []int8, expected int8) {
		s := AsyncSliceInt8{Data: given, Workers: 4}
		actual := s.Reduce(reducer)
		assert.Equal(t, expected, actual, "they should be equal")
	}
	sum := func(a int8, b int8) int8 { return a + b }

	f(sum, []int8{}, 0)
	f(sum, []int8{1}, 1)
	f(sum, []int8{1, 2}, 3)
	f(sum, []int8{1, 2, 3}, 6)
	f(sum, []int8{1, 2, 3, 4}, 10)
	f(sum, []int8{1, 2, 3, 4, 5}, 15)
}

<<<<<<< HEAD
func TestSequenceCountInt8(t *testing.T) {
	s := SequenceInt8{}
	f := func(start int8, step int8, count int, expected []int8) {
		seq := s.Count(start, step)
		actual := ChannelInt8{seq}.Take(count)
		assert.Equal(t, expected, actual, "they should be equal")
	}
	f(1, 2, 4, []int8{1, 3, 5, 7})
}

func TestSequenceExponentialInt8(t *testing.T) {
	s := SequenceInt8{}
	f := func(start int8, factor int8, count int, expected []int8) {
		seq := s.Exponential(start, factor)
		actual := ChannelInt8{seq}.Take(count)
=======
func TestSlicesProductInt16(t *testing.T) {
	f := func(given [][]int16, expected [][]int16) {
		actual := make([][]int16, 0)
		i := 0
		s := SlicesInt16{given}
		for el := range s.Product() {
			actual = append(actual, el)
			i++
			if i > 50 {
				t.Fatal("infinite loop")
			}
		}
>>>>>>> 80945b0e
		assert.Equal(t, expected, actual, "they should be equal")
	}
	f([][]int16{{1, 2}, {3, 4}}, [][]int16{{1, 3}, {1, 4}, {2, 3}, {2, 4}})
	f([][]int16{{1, 2}, {3}, {4, 5}}, [][]int16{{1, 3, 4}, {1, 3, 5}, {2, 3, 4}, {2, 3, 5}})
}

func TestSliceAnyInt16(t *testing.T) {
	f := func(given []int16, expected bool) {
		even := func(t int16) bool { return (t % 2) == 0 }
		actual := SliceInt16{given}.Any(even)
		assert.Equal(t, expected, actual, "they should be equal")
	}
	f([]int16{}, false)
	f([]int16{1, 3}, false)
	f([]int16{2}, true)
	f([]int16{1, 2}, true)
}

func TestSliceAllInt16(t *testing.T) {
	f := func(given []int16, expected bool) {
		even := func(t int16) bool { return (t % 2) == 0 }
		actual := SliceInt16{given}.All(even)
		assert.Equal(t, expected, actual, "they should be equal")
	}
	f([]int16{}, true)
	f([]int16{2}, true)
	f([]int16{1}, false)
	f([]int16{2, 4}, true)
	f([]int16{2, 4, 1}, false)
	f([]int16{1, 2, 4}, false)
}

func TestSliceChunkByInt16Int(t *testing.T) {
	f := func(given []int16, expected [][]int16) {
		reminder := func(t int16) int { return int((t % 2)) }
		actual := SliceInt16{given}.ChunkByInt(reminder)
		assert.Equal(t, expected, actual, "they should be equal")
	}
	f([]int16{}, [][]int16{})
	f([]int16{1}, [][]int16{{1}})
	f([]int16{1, 2, 3}, [][]int16{{1}, {2}, {3}})
	f([]int16{1, 3, 2, 4, 5}, [][]int16{{1, 3}, {2, 4}, {5}})
}

func TestSliceChunkByInt16Int8(t *testing.T) {
	f := func(given []int16, expected [][]int16) {
		reminder := func(t int16) int8 { return int8((t % 2)) }
		actual := SliceInt16{given}.ChunkByInt8(reminder)
		assert.Equal(t, expected, actual, "they should be equal")
	}
	f([]int16{}, [][]int16{})
	f([]int16{1}, [][]int16{{1}})
	f([]int16{1, 2, 3}, [][]int16{{1}, {2}, {3}})
	f([]int16{1, 3, 2, 4, 5}, [][]int16{{1, 3}, {2, 4}, {5}})
}

func TestSliceChunkByInt16Int16(t *testing.T) {
	f := func(given []int16, expected [][]int16) {
		reminder := func(t int16) int16 { return int16((t % 2)) }
		actual := SliceInt16{given}.ChunkByInt16(reminder)
		assert.Equal(t, expected, actual, "they should be equal")
	}
	f([]int16{}, [][]int16{})
	f([]int16{1}, [][]int16{{1}})
	f([]int16{1, 2, 3}, [][]int16{{1}, {2}, {3}})
	f([]int16{1, 3, 2, 4, 5}, [][]int16{{1, 3}, {2, 4}, {5}})
}

func TestSliceChunkByInt16Int32(t *testing.T) {
	f := func(given []int16, expected [][]int16) {
		reminder := func(t int16) int32 { return int32((t % 2)) }
		actual := SliceInt16{given}.ChunkByInt32(reminder)
		assert.Equal(t, expected, actual, "they should be equal")
	}
	f([]int16{}, [][]int16{})
	f([]int16{1}, [][]int16{{1}})
	f([]int16{1, 2, 3}, [][]int16{{1}, {2}, {3}})
	f([]int16{1, 3, 2, 4, 5}, [][]int16{{1, 3}, {2, 4}, {5}})
}

func TestSliceChunkByInt16Int64(t *testing.T) {
	f := func(given []int16, expected [][]int16) {
		reminder := func(t int16) int64 { return int64((t % 2)) }
		actual := SliceInt16{given}.ChunkByInt64(reminder)
		assert.Equal(t, expected, actual, "they should be equal")
	}
	f([]int16{}, [][]int16{})
	f([]int16{1}, [][]int16{{1}})
	f([]int16{1, 2, 3}, [][]int16{{1}, {2}, {3}})
	f([]int16{1, 3, 2, 4, 5}, [][]int16{{1, 3}, {2, 4}, {5}})
}

func TestSliceChunkEveryInt16(t *testing.T) {
	f := func(count int, given []int16, expected [][]int16) {
		actual, _ := SliceInt16{given}.ChunkEvery(count)
		assert.Equal(t, expected, actual, "they should be equal")
	}
	f(2, []int16{}, [][]int16{})
	f(2, []int16{1}, [][]int16{{1}})
	f(2, []int16{1, 2, 3, 4}, [][]int16{{1, 2}, {3, 4}})
	f(2, []int16{1, 2, 3, 4, 5}, [][]int16{{1, 2}, {3, 4}, {5}})
}

func TestSliceContainsInt16(t *testing.T) {
	f := func(el int16, given []int16, expected bool) {
		actual := SliceInt16{given}.Contains(el)
		assert.Equal(t, expected, actual, "they should be equal")
	}
	f(1, []int16{}, false)
	f(1, []int16{1}, true)
	f(1, []int16{2}, false)
	f(1, []int16{2, 3, 4, 5}, false)
	f(1, []int16{2, 3, 1, 4, 5}, true)
	f(1, []int16{2, 3, 1, 1, 4, 5}, true)
}

func TestSliceCountInt16(t *testing.T) {
	f := func(el int16, given []int16, expected int) {
		actual := SliceInt16{given}.Count(el)
		assert.Equal(t, expected, actual, "they should be equal")
	}
	f(1, []int16{}, 0)
	f(1, []int16{1}, 1)
	f(1, []int16{2}, 0)
	f(1, []int16{2, 3, 4, 5}, 0)
	f(1, []int16{2, 3, 1, 4, 5}, 1)
	f(1, []int16{2, 3, 1, 1, 4, 5}, 2)
	f(1, []int16{1, 1, 1, 1, 1}, 5)
}

func TestSliceCountByInt16(t *testing.T) {
	f := func(given []int16, expected int) {
		even := func(t int16) bool { return (t % 2) == 0 }
		actual := SliceInt16{given}.CountBy(even)
		assert.Equal(t, expected, actual, "they should be equal")
	}
	f([]int16{}, 0)
	f([]int16{1}, 0)
	f([]int16{2}, 1)
	f([]int16{1, 2, 3, 4, 5}, 2)
	f([]int16{1, 2, 3, 4, 5, 6}, 3)
}

func TestSliceCycleInt16(t *testing.T) {
	f := func(count int, given []int16, expected []int16) {
		c := SliceInt16{given}.Cycle()
		seq := ChannelInt16{c}.Take(count)
		actual := ChannelInt16{seq}.ToSlice()
		assert.Equal(t, expected, actual, "they should be equal")
	}
	f(5, []int16{}, []int16{})
	f(5, []int16{1}, []int16{1, 1, 1, 1, 1})
	f(5, []int16{1, 2}, []int16{1, 2, 1, 2, 1})
}

func TestSliceDedupInt16(t *testing.T) {
	f := func(given []int16, expected []int16) {
		actual := SliceInt16{given}.Dedup()
		assert.Equal(t, expected, actual, "they should be equal")
	}
	f([]int16{}, []int16{})
	f([]int16{1}, []int16{1})
	f([]int16{1, 1}, []int16{1})
	f([]int16{1, 2}, []int16{1, 2})
	f([]int16{1, 2, 3}, []int16{1, 2, 3})
	f([]int16{1, 2, 2, 3}, []int16{1, 2, 3})
	f([]int16{1, 2, 2, 3, 3, 3, 2, 1, 1}, []int16{1, 2, 3, 2, 1})
}

func TestSliceDedupByInt16Int(t *testing.T) {
	f := func(given []int16, expected []int16) {
		even := func(el int16) int { return int(el % 2) }
		actual := SliceInt16{given}.DedupByInt(even)
		assert.Equal(t, expected, actual, "they should be equal")
	}
	f([]int16{}, []int16{})
	f([]int16{1}, []int16{1})
	f([]int16{1, 1}, []int16{1})
	f([]int16{1, 2}, []int16{1, 2})
	f([]int16{1, 2, 3}, []int16{1, 2, 3})
	f([]int16{1, 2, 2, 3}, []int16{1, 2, 3})
	f([]int16{1, 2, 4, 3, 5, 7, 10}, []int16{1, 2, 3, 10})
}

func TestSliceDedupByInt16Int8(t *testing.T) {
	f := func(given []int16, expected []int16) {
		even := func(el int16) int8 { return int8(el % 2) }
		actual := SliceInt16{given}.DedupByInt8(even)
		assert.Equal(t, expected, actual, "they should be equal")
	}
	f([]int16{}, []int16{})
	f([]int16{1}, []int16{1})
	f([]int16{1, 1}, []int16{1})
	f([]int16{1, 2}, []int16{1, 2})
	f([]int16{1, 2, 3}, []int16{1, 2, 3})
	f([]int16{1, 2, 2, 3}, []int16{1, 2, 3})
	f([]int16{1, 2, 4, 3, 5, 7, 10}, []int16{1, 2, 3, 10})
}

func TestSliceDedupByInt16Int16(t *testing.T) {
	f := func(given []int16, expected []int16) {
		even := func(el int16) int16 { return int16(el % 2) }
		actual := SliceInt16{given}.DedupByInt16(even)
		assert.Equal(t, expected, actual, "they should be equal")
	}
	f([]int16{}, []int16{})
	f([]int16{1}, []int16{1})
	f([]int16{1, 1}, []int16{1})
	f([]int16{1, 2}, []int16{1, 2})
	f([]int16{1, 2, 3}, []int16{1, 2, 3})
	f([]int16{1, 2, 2, 3}, []int16{1, 2, 3})
	f([]int16{1, 2, 4, 3, 5, 7, 10}, []int16{1, 2, 3, 10})
}

func TestSliceDedupByInt16Int32(t *testing.T) {
	f := func(given []int16, expected []int16) {
		even := func(el int16) int32 { return int32(el % 2) }
		actual := SliceInt16{given}.DedupByInt32(even)
		assert.Equal(t, expected, actual, "they should be equal")
	}
	f([]int16{}, []int16{})
	f([]int16{1}, []int16{1})
	f([]int16{1, 1}, []int16{1})
	f([]int16{1, 2}, []int16{1, 2})
	f([]int16{1, 2, 3}, []int16{1, 2, 3})
	f([]int16{1, 2, 2, 3}, []int16{1, 2, 3})
	f([]int16{1, 2, 4, 3, 5, 7, 10}, []int16{1, 2, 3, 10})
}

func TestSliceDedupByInt16Int64(t *testing.T) {
	f := func(given []int16, expected []int16) {
		even := func(el int16) int64 { return int64(el % 2) }
		actual := SliceInt16{given}.DedupByInt64(even)
		assert.Equal(t, expected, actual, "they should be equal")
	}
	f([]int16{}, []int16{})
	f([]int16{1}, []int16{1})
	f([]int16{1, 1}, []int16{1})
	f([]int16{1, 2}, []int16{1, 2})
	f([]int16{1, 2, 3}, []int16{1, 2, 3})
	f([]int16{1, 2, 2, 3}, []int16{1, 2, 3})
	f([]int16{1, 2, 4, 3, 5, 7, 10}, []int16{1, 2, 3, 10})
}

func TestSliceFilterInt16(t *testing.T) {
	f := func(given []int16, expected []int16) {
		even := func(t int16) bool { return (t % 2) == 0 }
		actual := SliceInt16{given}.Filter(even)
		assert.Equal(t, expected, actual, "they should be equal")
	}
	f([]int16{}, []int16{})
	f([]int16{1, 2, 3, 4}, []int16{2, 4})
	f([]int16{1, 3}, []int16{})
	f([]int16{2, 4}, []int16{2, 4})
}

func TestSliceGroupByInt16Int(t *testing.T) {
	f := func(given []int16, expected map[int][]int16) {
		reminder := func(t int16) int { return int((t % 2)) }
		actual := SliceInt16{given}.GroupByInt(reminder)
		assert.Equal(t, expected, actual, "they should be equal")
	}
	f([]int16{}, map[int][]int16{})
	f([]int16{1}, map[int][]int16{1: {1}})
	f([]int16{1, 3, 2, 4, 5}, map[int][]int16{0: {2, 4}, 1: {1, 3, 5}})
}

func TestSliceGroupByInt16Int8(t *testing.T) {
	f := func(given []int16, expected map[int8][]int16) {
		reminder := func(t int16) int8 { return int8((t % 2)) }
		actual := SliceInt16{given}.GroupByInt8(reminder)
		assert.Equal(t, expected, actual, "they should be equal")
	}
	f([]int16{}, map[int8][]int16{})
	f([]int16{1}, map[int8][]int16{1: {1}})
	f([]int16{1, 3, 2, 4, 5}, map[int8][]int16{0: {2, 4}, 1: {1, 3, 5}})
}

func TestSliceGroupByInt16Int16(t *testing.T) {
	f := func(given []int16, expected map[int16][]int16) {
		reminder := func(t int16) int16 { return int16((t % 2)) }
		actual := SliceInt16{given}.GroupByInt16(reminder)
		assert.Equal(t, expected, actual, "they should be equal")
	}
	f([]int16{}, map[int16][]int16{})
	f([]int16{1}, map[int16][]int16{1: {1}})
	f([]int16{1, 3, 2, 4, 5}, map[int16][]int16{0: {2, 4}, 1: {1, 3, 5}})
}

func TestSliceGroupByInt16Int32(t *testing.T) {
	f := func(given []int16, expected map[int32][]int16) {
		reminder := func(t int16) int32 { return int32((t % 2)) }
		actual := SliceInt16{given}.GroupByInt32(reminder)
		assert.Equal(t, expected, actual, "they should be equal")
	}
	f([]int16{}, map[int32][]int16{})
	f([]int16{1}, map[int32][]int16{1: {1}})
	f([]int16{1, 3, 2, 4, 5}, map[int32][]int16{0: {2, 4}, 1: {1, 3, 5}})
}

func TestSliceGroupByInt16Int64(t *testing.T) {
	f := func(given []int16, expected map[int64][]int16) {
		reminder := func(t int16) int64 { return int64((t % 2)) }
		actual := SliceInt16{given}.GroupByInt64(reminder)
		assert.Equal(t, expected, actual, "they should be equal")
	}
	f([]int16{}, map[int64][]int16{})
	f([]int16{1}, map[int64][]int16{1: {1}})
	f([]int16{1, 3, 2, 4, 5}, map[int64][]int16{0: {2, 4}, 1: {1, 3, 5}})
}

func TestSliceIntersperseInt16(t *testing.T) {
	f := func(el int16, given []int16, expected []int16) {
		actual := SliceInt16{given}.Intersperse(el)
		assert.Equal(t, expected, actual, "they should be equal")
	}
	f(0, []int16{}, []int16{})
	f(0, []int16{1}, []int16{1})
	f(0, []int16{1, 2}, []int16{1, 0, 2})
	f(0, []int16{1, 2, 3}, []int16{1, 0, 2, 0, 3})
}

func TestSliceMapInt16Int(t *testing.T) {
	f := func(given []int16, expected []int) {
		double := func(t int16) int { return int((t * 2)) }
		actual := SliceInt16{given}.MapInt(double)
		assert.Equal(t, expected, actual, "they should be equal")
	}
	f([]int16{}, []int{})
	f([]int16{1}, []int{2})
	f([]int16{1, 2, 3}, []int{2, 4, 6})
}

func TestSliceMapInt16Int8(t *testing.T) {
	f := func(given []int16, expected []int8) {
		double := func(t int16) int8 { return int8((t * 2)) }
		actual := SliceInt16{given}.MapInt8(double)
		assert.Equal(t, expected, actual, "they should be equal")
	}
	f([]int16{}, []int8{})
	f([]int16{1}, []int8{2})
	f([]int16{1, 2, 3}, []int8{2, 4, 6})
}

func TestSliceMapInt16Int16(t *testing.T) {
	f := func(given []int16, expected []int16) {
		double := func(t int16) int16 { return int16((t * 2)) }
		actual := SliceInt16{given}.MapInt16(double)
		assert.Equal(t, expected, actual, "they should be equal")
	}
	f([]int16{}, []int16{})
	f([]int16{1}, []int16{2})
	f([]int16{1, 2, 3}, []int16{2, 4, 6})
}

func TestSliceMapInt16Int32(t *testing.T) {
	f := func(given []int16, expected []int32) {
		double := func(t int16) int32 { return int32((t * 2)) }
		actual := SliceInt16{given}.MapInt32(double)
		assert.Equal(t, expected, actual, "they should be equal")
	}
	f([]int16{}, []int32{})
	f([]int16{1}, []int32{2})
	f([]int16{1, 2, 3}, []int32{2, 4, 6})
}

func TestSliceMapInt16Int64(t *testing.T) {
	f := func(given []int16, expected []int64) {
		double := func(t int16) int64 { return int64((t * 2)) }
		actual := SliceInt16{given}.MapInt64(double)
		assert.Equal(t, expected, actual, "they should be equal")
	}
	f([]int16{}, []int64{})
	f([]int16{1}, []int64{2})
	f([]int16{1, 2, 3}, []int64{2, 4, 6})
}

func TestSlicesPermutationsInt16(t *testing.T) {
	f := func(size int, given []int16, expected [][]int16) {
		actual := make([][]int16, 0)
		i := 0
		s := SliceInt16{given}
		for el := range s.Permutations(size) {
			actual = append(actual, el)
			i++
			if i > 50 {
				t.Fatal("infinite loop")
			}
		}
		assert.Equal(t, expected, actual, "they should be equal")
	}
	f(2, []int16{}, [][]int16{})
	f(2, []int16{1}, [][]int16{{1}})
	f(2, []int16{1, 2, 3}, [][]int16{{1, 2}, {1, 3}, {2, 1}, {2, 3}, {3, 1}, {3, 2}})
}

func TestChannelToSliceInt16(t *testing.T) {
	f := func(given []int16) {
		c := make(chan int16, 1)
		go func() {
			for _, el := range given {
				c <- el
			}
			close(c)
		}()
		actual := ChannelInt16{c}.ToSlice()
		assert.Equal(t, given, actual, "they should be equal")
	}
	f([]int16{})
	f([]int16{1})
	f([]int16{1, 2, 3, 1, 2})
}

func TestChannelAnyInt16(t *testing.T) {
	f := func(given []int16, expected bool) {
		even := func(t int16) bool { return t%2 == 0 }
		c := make(chan int16, 1)
		go func() {
			for _, el := range given {
				c <- el
			}
			close(c)
		}()
		actual := ChannelInt16{c}.Any(even)
		assert.Equal(t, expected, actual, "they should be equal")
	}
	f([]int16{}, false)
	f([]int16{1}, false)
	f([]int16{2}, true)
	f([]int16{1, 2}, true)
	f([]int16{1, 2, 3}, true)
	f([]int16{1, 3, 5}, false)
	f([]int16{1, 3, 5, 7, 9, 11}, false)
	f([]int16{1, 3, 5, 7, 10, 11}, true)
}

func TestChannelAllInt16(t *testing.T) {
	f := func(given []int16, expected bool) {
		even := func(t int16) bool { return t%2 == 0 }
		c := make(chan int16, 1)
		go func() {
			for _, el := range given {
				c <- el
			}
			close(c)
		}()
		actual := ChannelInt16{c}.All(even)
		assert.Equal(t, expected, actual, "they should be equal")
	}
	f([]int16{}, true)
	f([]int16{1}, false)
	f([]int16{2}, true)
	f([]int16{1, 2}, false)
	f([]int16{2, 4}, true)
	f([]int16{2, 4, 6, 8, 10, 12}, true)
	f([]int16{2, 4, 6, 8, 11, 12}, false)
}

func TestChannelEachInt16(t *testing.T) {
	f := func(given []int16) {
		c := make(chan int16, 1)
		go func() {
			for _, el := range given {
				c <- el
			}
			close(c)
		}()
		result := make(chan int16, len(given))
		mapper := func(t int16) { result <- t }
		ChannelInt16{c}.Each(mapper)
		close(result)
		actual := ChannelInt16{result}.ToSlice()
		assert.Equal(t, given, actual, "they should be equal")
	}

	f([]int16{})
	f([]int16{1})
	f([]int16{1, 2, 3})
	f([]int16{1, 2, 3, 4, 5, 6, 7})
}

func TestChannelChunkEveryInt16(t *testing.T) {
	f := func(size int, given []int16, expected [][]int16) {
		c := make(chan int16, 1)
		go func() {
			for _, el := range given {
				c <- el
			}
			close(c)
		}()
		result := ChannelInt16{c}.ChunkEvery(size)
		actual := make([][]int16, 0)
		for el := range result {
			actual = append(actual, el)
		}
		assert.Equal(t, expected, actual, "they should be equal")
	}
	f(2, []int16{}, [][]int16{})
	f(2, []int16{1}, [][]int16{{1}})
	f(2, []int16{1, 2}, [][]int16{{1, 2}})
	f(2, []int16{1, 2, 3, 4}, [][]int16{{1, 2}, {3, 4}})
	f(2, []int16{1, 2, 3, 4, 5}, [][]int16{{1, 2}, {3, 4}, {5}})
}

func TestChannelCountInt16(t *testing.T) {
	f := func(element int16, given []int16, expected int) {
		c := make(chan int16, 1)
		go func() {
			for _, el := range given {
				c <- el
			}
			close(c)
		}()
		actual := ChannelInt16{c}.Count(element)
		assert.Equal(t, expected, actual, "they should be equal")
	}
	f(1, []int16{}, 0)
	f(1, []int16{1}, 1)
	f(1, []int16{2}, 0)
	f(1, []int16{1, 2, 3, 1, 4}, 2)
}

func TestChannelDropInt16(t *testing.T) {
	f := func(count int, given []int16, expected []int16) {
		c := make(chan int16, 1)
		go func() {
			for _, el := range given {
				c <- el
			}
			close(c)
		}()
		result := ChannelInt16{c}.Drop(count)
		actual := make([]int16, 0)
		for el := range result {
			actual = append(actual, el)
		}
		assert.Equal(t, expected, actual, "they should be equal")
	}
	f(1, []int16{}, []int16{})
	f(1, []int16{2}, []int16{})
	f(1, []int16{2, 3}, []int16{3})
	f(1, []int16{1, 2, 3}, []int16{2, 3})
	f(0, []int16{1, 2, 3}, []int16{1, 2, 3})
	f(3, []int16{1, 2, 3, 4, 5, 6}, []int16{4, 5, 6})
	f(1, []int16{1, 2, 3, 4, 5, 6}, []int16{2, 3, 4, 5, 6})
}

func TestChannelFilterInt16(t *testing.T) {
	f := func(given []int16, expected []int16) {
		even := func(t int16) bool { return t%2 == 0 }
		c := make(chan int16, 1)
		go func() {
			for _, el := range given {
				c <- el
			}
			close(c)
		}()
		result := ChannelInt16{c}.Filter(even)
		actual := ChannelInt16{result}.ToSlice()
		assert.Equal(t, expected, actual, "they should be equal")
	}
	f([]int16{}, []int16{})
	f([]int16{1}, []int16{})
	f([]int16{2}, []int16{2})
	f([]int16{1, 2, 3, 4}, []int16{2, 4})
}

func TestChannelTakeInt16(t *testing.T) {
	s := SequenceInt16{}
	f := func(count int, given int16, expected []int16) {
		seq := s.Repeat(given)
		seq2 := ChannelInt16{seq}.Take(count)
		actual := ChannelInt16{seq2}.ToSlice()
		assert.Equal(t, expected, actual, "they should be equal")
	}
	f(0, 1, []int16{})
	f(1, 1, []int16{1})
	f(2, 1, []int16{1, 1})
}

func TestSequenceExponentialInt16(t *testing.T) {
	s := SequenceInt16{}
	f := func(start int16, factor int16, count int, expected []int16) {
		seq := s.Exponential(start, factor)
		seq2 := ChannelInt16{seq}.Take(count)
		actual := ChannelInt16{seq2}.ToSlice()
		assert.Equal(t, expected, actual, "they should be equal")
	}
	f(1, 1, 4, []int16{1, 1, 1, 1})
	f(1, 2, 4, []int16{1, 2, 4, 8})
}

func TestSequenceRangeInt16(t *testing.T) {
	s := SequenceInt16{}
	f := func(start int16, stop int16, step int16, expected []int16) {
		seq := s.Range(start, stop, step)
		actual := ChannelInt16{seq}.ToSlice()
		assert.Equal(t, expected, actual, "they should be equal")
	}
	f(1, 4, 1, []int16{1, 2, 3})
	f(3, 0, -1, []int16{3, 2, 1})
	f(1, 1, 1, []int16{})
	f(1, 2, 1, []int16{1})
}

func TestSequenceRepeatInt16(t *testing.T) {
	s := SequenceInt16{}
	f := func(count int, given int16, expected []int16) {
		seq := s.Repeat(given)
		seq2 := ChannelInt16{seq}.Take(count)
		actual := ChannelInt16{seq2}.ToSlice()
		assert.Equal(t, expected, actual, "they should be equal")
	}
	f(2, 1, []int16{1, 1})
}

func TestAsyncSliceAnyInt16(t *testing.T) {
	f := func(check func(t int16) bool, given []int16, expected bool) {
		s := AsyncSliceInt16{Data: given, Workers: 2}
		actual := s.Any(check)
		assert.Equal(t, expected, actual, "they should be equal")
	}
	isEven := func(t int16) bool { return (t % 2) == 0 }

	f(isEven, []int16{}, false)
	f(isEven, []int16{1}, false)
	f(isEven, []int16{1, 3}, false)
	f(isEven, []int16{2}, true)
	f(isEven, []int16{1, 2}, true)
	f(isEven, []int16{1, 3, 5, 7, 9, 11}, false)
	f(isEven, []int16{1, 3, 5, 7, 9, 12}, true)
}

func TestAsyncSliceAllInt16(t *testing.T) {
	f := func(check func(t int16) bool, given []int16, expected bool) {
		s := AsyncSliceInt16{Data: given, Workers: 2}
		actual := s.All(check)
		assert.Equal(t, expected, actual, "they should be equal")
	}
	isEven := func(t int16) bool { return (t % 2) == 0 }

	f(isEven, []int16{}, true)
	f(isEven, []int16{1}, false)
	f(isEven, []int16{1, 3}, false)
	f(isEven, []int16{2}, true)
	f(isEven, []int16{2, 4}, true)
	f(isEven, []int16{2, 3}, false)
	f(isEven, []int16{2, 4, 6, 8, 10, 12}, true)
	f(isEven, []int16{2, 4, 6, 8, 10, 11}, false)
}

func TestAsyncSliceEachInt16(t *testing.T) {
	f := func(given []int16) {
		s := AsyncSliceInt16{Data: given, Workers: 2}
		result := make(chan int16, len(given))
		mapper := func(t int16) { result <- t }
		s.Each(mapper)
		close(result)
		actual := ChannelInt16{result}.ToSlice()
		sorted := SliceInt16{actual}.Sort()
		assert.Equal(t, given, sorted, "they should be equal")
	}

	f([]int16{})
	f([]int16{1})
	f([]int16{1, 2, 3})
	f([]int16{1, 2, 3, 4, 5, 6, 7})
}

func TestAsyncSliceFilterInt16(t *testing.T) {
	f := func(given []int16, expected []int16) {
		filter := func(t int16) bool { return t > 10 }
		s := AsyncSliceInt16{data: given, workers: 2}
		actual := s.Filter(filter)
		assert.Equal(t, expected, actual, "they should be equal")
	}

	f([]int16{}, []int16{})
	f([]int16{5}, []int16{})
	f([]int16{15}, []int16{15})
	f([]int16{9, 11, 12, 13, 6}, []int16{11, 12, 13})
}

func TestAsyncSliceMapInt16Int(t *testing.T) {
	f := func(mapper func(t int16) int, given []int16, expected []int) {
		s := AsyncSliceInt16{Data: given, Workers: 2}
		actual := s.MapInt(mapper)
		assert.Equal(t, expected, actual, "they should be equal")
	}
	double := func(t int16) int { return int((t * 2)) }

	f(double, []int16{}, []int{})
	f(double, []int16{1}, []int{2})
	f(double, []int16{1, 2, 3}, []int{2, 4, 6})
}

func TestAsyncSliceMapInt16Int8(t *testing.T) {
	f := func(mapper func(t int16) int8, given []int16, expected []int8) {
		s := AsyncSliceInt16{Data: given, Workers: 2}
		actual := s.MapInt8(mapper)
		assert.Equal(t, expected, actual, "they should be equal")
	}
	double := func(t int16) int8 { return int8((t * 2)) }

	f(double, []int16{}, []int8{})
	f(double, []int16{1}, []int8{2})
	f(double, []int16{1, 2, 3}, []int8{2, 4, 6})
}

func TestAsyncSliceMapInt16Int16(t *testing.T) {
	f := func(mapper func(t int16) int16, given []int16, expected []int16) {
		s := AsyncSliceInt16{Data: given, Workers: 2}
		actual := s.MapInt16(mapper)
		assert.Equal(t, expected, actual, "they should be equal")
	}
	double := func(t int16) int16 { return int16((t * 2)) }

	f(double, []int16{}, []int16{})
	f(double, []int16{1}, []int16{2})
	f(double, []int16{1, 2, 3}, []int16{2, 4, 6})
}

func TestAsyncSliceMapInt16Int32(t *testing.T) {
	f := func(mapper func(t int16) int32, given []int16, expected []int32) {
		s := AsyncSliceInt16{Data: given, Workers: 2}
		actual := s.MapInt32(mapper)
		assert.Equal(t, expected, actual, "they should be equal")
	}
	double := func(t int16) int32 { return int32((t * 2)) }

	f(double, []int16{}, []int32{})
	f(double, []int16{1}, []int32{2})
	f(double, []int16{1, 2, 3}, []int32{2, 4, 6})
}

func TestAsyncSliceMapInt16Int64(t *testing.T) {
	f := func(mapper func(t int16) int64, given []int16, expected []int64) {
		s := AsyncSliceInt16{Data: given, Workers: 2}
		actual := s.MapInt64(mapper)
		assert.Equal(t, expected, actual, "they should be equal")
	}
	double := func(t int16) int64 { return int64((t * 2)) }

	f(double, []int16{}, []int64{})
	f(double, []int16{1}, []int64{2})
	f(double, []int16{1, 2, 3}, []int64{2, 4, 6})
}

func TestAsyncSliceReduceInt16(t *testing.T) {
	f := func(reducer func(a int16, b int16) int16, given []int16, expected int16) {
		s := AsyncSliceInt16{Data: given, Workers: 4}
		actual := s.Reduce(reducer)
		assert.Equal(t, expected, actual, "they should be equal")
	}
	sum := func(a int16, b int16) int16 { return a + b }

	f(sum, []int16{}, 0)
	f(sum, []int16{1}, 1)
	f(sum, []int16{1, 2}, 3)
	f(sum, []int16{1, 2, 3}, 6)
	f(sum, []int16{1, 2, 3, 4}, 10)
	f(sum, []int16{1, 2, 3, 4, 5}, 15)
}

<<<<<<< HEAD
func TestSequenceCountInt16(t *testing.T) {
	s := SequenceInt16{}
	f := func(start int16, step int16, count int, expected []int16) {
		seq := s.Count(start, step)
		actual := ChannelInt16{seq}.Take(count)
		assert.Equal(t, expected, actual, "they should be equal")
	}
	f(1, 2, 4, []int16{1, 3, 5, 7})
}

func TestSequenceExponentialInt16(t *testing.T) {
	s := SequenceInt16{}
	f := func(start int16, factor int16, count int, expected []int16) {
		seq := s.Exponential(start, factor)
		actual := ChannelInt16{seq}.Take(count)
=======
func TestSlicesProductInt32(t *testing.T) {
	f := func(given [][]int32, expected [][]int32) {
		actual := make([][]int32, 0)
		i := 0
		s := SlicesInt32{given}
		for el := range s.Product() {
			actual = append(actual, el)
			i++
			if i > 50 {
				t.Fatal("infinite loop")
			}
		}
>>>>>>> 80945b0e
		assert.Equal(t, expected, actual, "they should be equal")
	}
	f([][]int32{{1, 2}, {3, 4}}, [][]int32{{1, 3}, {1, 4}, {2, 3}, {2, 4}})
	f([][]int32{{1, 2}, {3}, {4, 5}}, [][]int32{{1, 3, 4}, {1, 3, 5}, {2, 3, 4}, {2, 3, 5}})
}

func TestSliceAnyInt32(t *testing.T) {
	f := func(given []int32, expected bool) {
		even := func(t int32) bool { return (t % 2) == 0 }
		actual := SliceInt32{given}.Any(even)
		assert.Equal(t, expected, actual, "they should be equal")
	}
	f([]int32{}, false)
	f([]int32{1, 3}, false)
	f([]int32{2}, true)
	f([]int32{1, 2}, true)
}

func TestSliceAllInt32(t *testing.T) {
	f := func(given []int32, expected bool) {
		even := func(t int32) bool { return (t % 2) == 0 }
		actual := SliceInt32{given}.All(even)
		assert.Equal(t, expected, actual, "they should be equal")
	}
	f([]int32{}, true)
	f([]int32{2}, true)
	f([]int32{1}, false)
	f([]int32{2, 4}, true)
	f([]int32{2, 4, 1}, false)
	f([]int32{1, 2, 4}, false)
}

func TestSliceChunkByInt32Int(t *testing.T) {
	f := func(given []int32, expected [][]int32) {
		reminder := func(t int32) int { return int((t % 2)) }
		actual := SliceInt32{given}.ChunkByInt(reminder)
		assert.Equal(t, expected, actual, "they should be equal")
	}
	f([]int32{}, [][]int32{})
	f([]int32{1}, [][]int32{{1}})
	f([]int32{1, 2, 3}, [][]int32{{1}, {2}, {3}})
	f([]int32{1, 3, 2, 4, 5}, [][]int32{{1, 3}, {2, 4}, {5}})
}

func TestSliceChunkByInt32Int8(t *testing.T) {
	f := func(given []int32, expected [][]int32) {
		reminder := func(t int32) int8 { return int8((t % 2)) }
		actual := SliceInt32{given}.ChunkByInt8(reminder)
		assert.Equal(t, expected, actual, "they should be equal")
	}
	f([]int32{}, [][]int32{})
	f([]int32{1}, [][]int32{{1}})
	f([]int32{1, 2, 3}, [][]int32{{1}, {2}, {3}})
	f([]int32{1, 3, 2, 4, 5}, [][]int32{{1, 3}, {2, 4}, {5}})
}

func TestSliceChunkByInt32Int16(t *testing.T) {
	f := func(given []int32, expected [][]int32) {
		reminder := func(t int32) int16 { return int16((t % 2)) }
		actual := SliceInt32{given}.ChunkByInt16(reminder)
		assert.Equal(t, expected, actual, "they should be equal")
	}
	f([]int32{}, [][]int32{})
	f([]int32{1}, [][]int32{{1}})
	f([]int32{1, 2, 3}, [][]int32{{1}, {2}, {3}})
	f([]int32{1, 3, 2, 4, 5}, [][]int32{{1, 3}, {2, 4}, {5}})
}

func TestSliceChunkByInt32Int32(t *testing.T) {
	f := func(given []int32, expected [][]int32) {
		reminder := func(t int32) int32 { return int32((t % 2)) }
		actual := SliceInt32{given}.ChunkByInt32(reminder)
		assert.Equal(t, expected, actual, "they should be equal")
	}
	f([]int32{}, [][]int32{})
	f([]int32{1}, [][]int32{{1}})
	f([]int32{1, 2, 3}, [][]int32{{1}, {2}, {3}})
	f([]int32{1, 3, 2, 4, 5}, [][]int32{{1, 3}, {2, 4}, {5}})
}

func TestSliceChunkByInt32Int64(t *testing.T) {
	f := func(given []int32, expected [][]int32) {
		reminder := func(t int32) int64 { return int64((t % 2)) }
		actual := SliceInt32{given}.ChunkByInt64(reminder)
		assert.Equal(t, expected, actual, "they should be equal")
	}
	f([]int32{}, [][]int32{})
	f([]int32{1}, [][]int32{{1}})
	f([]int32{1, 2, 3}, [][]int32{{1}, {2}, {3}})
	f([]int32{1, 3, 2, 4, 5}, [][]int32{{1, 3}, {2, 4}, {5}})
}

func TestSliceChunkEveryInt32(t *testing.T) {
	f := func(count int, given []int32, expected [][]int32) {
		actual, _ := SliceInt32{given}.ChunkEvery(count)
		assert.Equal(t, expected, actual, "they should be equal")
	}
	f(2, []int32{}, [][]int32{})
	f(2, []int32{1}, [][]int32{{1}})
	f(2, []int32{1, 2, 3, 4}, [][]int32{{1, 2}, {3, 4}})
	f(2, []int32{1, 2, 3, 4, 5}, [][]int32{{1, 2}, {3, 4}, {5}})
}

func TestSliceContainsInt32(t *testing.T) {
	f := func(el int32, given []int32, expected bool) {
		actual := SliceInt32{given}.Contains(el)
		assert.Equal(t, expected, actual, "they should be equal")
	}
	f(1, []int32{}, false)
	f(1, []int32{1}, true)
	f(1, []int32{2}, false)
	f(1, []int32{2, 3, 4, 5}, false)
	f(1, []int32{2, 3, 1, 4, 5}, true)
	f(1, []int32{2, 3, 1, 1, 4, 5}, true)
}

func TestSliceCountInt32(t *testing.T) {
	f := func(el int32, given []int32, expected int) {
		actual := SliceInt32{given}.Count(el)
		assert.Equal(t, expected, actual, "they should be equal")
	}
	f(1, []int32{}, 0)
	f(1, []int32{1}, 1)
	f(1, []int32{2}, 0)
	f(1, []int32{2, 3, 4, 5}, 0)
	f(1, []int32{2, 3, 1, 4, 5}, 1)
	f(1, []int32{2, 3, 1, 1, 4, 5}, 2)
	f(1, []int32{1, 1, 1, 1, 1}, 5)
}

func TestSliceCountByInt32(t *testing.T) {
	f := func(given []int32, expected int) {
		even := func(t int32) bool { return (t % 2) == 0 }
		actual := SliceInt32{given}.CountBy(even)
		assert.Equal(t, expected, actual, "they should be equal")
	}
	f([]int32{}, 0)
	f([]int32{1}, 0)
	f([]int32{2}, 1)
	f([]int32{1, 2, 3, 4, 5}, 2)
	f([]int32{1, 2, 3, 4, 5, 6}, 3)
}

func TestSliceCycleInt32(t *testing.T) {
	f := func(count int, given []int32, expected []int32) {
		c := SliceInt32{given}.Cycle()
		seq := ChannelInt32{c}.Take(count)
		actual := ChannelInt32{seq}.ToSlice()
		assert.Equal(t, expected, actual, "they should be equal")
	}
	f(5, []int32{}, []int32{})
	f(5, []int32{1}, []int32{1, 1, 1, 1, 1})
	f(5, []int32{1, 2}, []int32{1, 2, 1, 2, 1})
}

func TestSliceDedupInt32(t *testing.T) {
	f := func(given []int32, expected []int32) {
		actual := SliceInt32{given}.Dedup()
		assert.Equal(t, expected, actual, "they should be equal")
	}
	f([]int32{}, []int32{})
	f([]int32{1}, []int32{1})
	f([]int32{1, 1}, []int32{1})
	f([]int32{1, 2}, []int32{1, 2})
	f([]int32{1, 2, 3}, []int32{1, 2, 3})
	f([]int32{1, 2, 2, 3}, []int32{1, 2, 3})
	f([]int32{1, 2, 2, 3, 3, 3, 2, 1, 1}, []int32{1, 2, 3, 2, 1})
}

func TestSliceDedupByInt32Int(t *testing.T) {
	f := func(given []int32, expected []int32) {
		even := func(el int32) int { return int(el % 2) }
		actual := SliceInt32{given}.DedupByInt(even)
		assert.Equal(t, expected, actual, "they should be equal")
	}
	f([]int32{}, []int32{})
	f([]int32{1}, []int32{1})
	f([]int32{1, 1}, []int32{1})
	f([]int32{1, 2}, []int32{1, 2})
	f([]int32{1, 2, 3}, []int32{1, 2, 3})
	f([]int32{1, 2, 2, 3}, []int32{1, 2, 3})
	f([]int32{1, 2, 4, 3, 5, 7, 10}, []int32{1, 2, 3, 10})
}

func TestSliceDedupByInt32Int8(t *testing.T) {
	f := func(given []int32, expected []int32) {
		even := func(el int32) int8 { return int8(el % 2) }
		actual := SliceInt32{given}.DedupByInt8(even)
		assert.Equal(t, expected, actual, "they should be equal")
	}
	f([]int32{}, []int32{})
	f([]int32{1}, []int32{1})
	f([]int32{1, 1}, []int32{1})
	f([]int32{1, 2}, []int32{1, 2})
	f([]int32{1, 2, 3}, []int32{1, 2, 3})
	f([]int32{1, 2, 2, 3}, []int32{1, 2, 3})
	f([]int32{1, 2, 4, 3, 5, 7, 10}, []int32{1, 2, 3, 10})
}

func TestSliceDedupByInt32Int16(t *testing.T) {
	f := func(given []int32, expected []int32) {
		even := func(el int32) int16 { return int16(el % 2) }
		actual := SliceInt32{given}.DedupByInt16(even)
		assert.Equal(t, expected, actual, "they should be equal")
	}
	f([]int32{}, []int32{})
	f([]int32{1}, []int32{1})
	f([]int32{1, 1}, []int32{1})
	f([]int32{1, 2}, []int32{1, 2})
	f([]int32{1, 2, 3}, []int32{1, 2, 3})
	f([]int32{1, 2, 2, 3}, []int32{1, 2, 3})
	f([]int32{1, 2, 4, 3, 5, 7, 10}, []int32{1, 2, 3, 10})
}

func TestSliceDedupByInt32Int32(t *testing.T) {
	f := func(given []int32, expected []int32) {
		even := func(el int32) int32 { return int32(el % 2) }
		actual := SliceInt32{given}.DedupByInt32(even)
		assert.Equal(t, expected, actual, "they should be equal")
	}
	f([]int32{}, []int32{})
	f([]int32{1}, []int32{1})
	f([]int32{1, 1}, []int32{1})
	f([]int32{1, 2}, []int32{1, 2})
	f([]int32{1, 2, 3}, []int32{1, 2, 3})
	f([]int32{1, 2, 2, 3}, []int32{1, 2, 3})
	f([]int32{1, 2, 4, 3, 5, 7, 10}, []int32{1, 2, 3, 10})
}

func TestSliceDedupByInt32Int64(t *testing.T) {
	f := func(given []int32, expected []int32) {
		even := func(el int32) int64 { return int64(el % 2) }
		actual := SliceInt32{given}.DedupByInt64(even)
		assert.Equal(t, expected, actual, "they should be equal")
	}
	f([]int32{}, []int32{})
	f([]int32{1}, []int32{1})
	f([]int32{1, 1}, []int32{1})
	f([]int32{1, 2}, []int32{1, 2})
	f([]int32{1, 2, 3}, []int32{1, 2, 3})
	f([]int32{1, 2, 2, 3}, []int32{1, 2, 3})
	f([]int32{1, 2, 4, 3, 5, 7, 10}, []int32{1, 2, 3, 10})
}

func TestSliceFilterInt32(t *testing.T) {
	f := func(given []int32, expected []int32) {
		even := func(t int32) bool { return (t % 2) == 0 }
		actual := SliceInt32{given}.Filter(even)
		assert.Equal(t, expected, actual, "they should be equal")
	}
	f([]int32{}, []int32{})
	f([]int32{1, 2, 3, 4}, []int32{2, 4})
	f([]int32{1, 3}, []int32{})
	f([]int32{2, 4}, []int32{2, 4})
}

func TestSliceGroupByInt32Int(t *testing.T) {
	f := func(given []int32, expected map[int][]int32) {
		reminder := func(t int32) int { return int((t % 2)) }
		actual := SliceInt32{given}.GroupByInt(reminder)
		assert.Equal(t, expected, actual, "they should be equal")
	}
	f([]int32{}, map[int][]int32{})
	f([]int32{1}, map[int][]int32{1: {1}})
	f([]int32{1, 3, 2, 4, 5}, map[int][]int32{0: {2, 4}, 1: {1, 3, 5}})
}

func TestSliceGroupByInt32Int8(t *testing.T) {
	f := func(given []int32, expected map[int8][]int32) {
		reminder := func(t int32) int8 { return int8((t % 2)) }
		actual := SliceInt32{given}.GroupByInt8(reminder)
		assert.Equal(t, expected, actual, "they should be equal")
	}
	f([]int32{}, map[int8][]int32{})
	f([]int32{1}, map[int8][]int32{1: {1}})
	f([]int32{1, 3, 2, 4, 5}, map[int8][]int32{0: {2, 4}, 1: {1, 3, 5}})
}

func TestSliceGroupByInt32Int16(t *testing.T) {
	f := func(given []int32, expected map[int16][]int32) {
		reminder := func(t int32) int16 { return int16((t % 2)) }
		actual := SliceInt32{given}.GroupByInt16(reminder)
		assert.Equal(t, expected, actual, "they should be equal")
	}
	f([]int32{}, map[int16][]int32{})
	f([]int32{1}, map[int16][]int32{1: {1}})
	f([]int32{1, 3, 2, 4, 5}, map[int16][]int32{0: {2, 4}, 1: {1, 3, 5}})
}

func TestSliceGroupByInt32Int32(t *testing.T) {
	f := func(given []int32, expected map[int32][]int32) {
		reminder := func(t int32) int32 { return int32((t % 2)) }
		actual := SliceInt32{given}.GroupByInt32(reminder)
		assert.Equal(t, expected, actual, "they should be equal")
	}
	f([]int32{}, map[int32][]int32{})
	f([]int32{1}, map[int32][]int32{1: {1}})
	f([]int32{1, 3, 2, 4, 5}, map[int32][]int32{0: {2, 4}, 1: {1, 3, 5}})
}

func TestSliceGroupByInt32Int64(t *testing.T) {
	f := func(given []int32, expected map[int64][]int32) {
		reminder := func(t int32) int64 { return int64((t % 2)) }
		actual := SliceInt32{given}.GroupByInt64(reminder)
		assert.Equal(t, expected, actual, "they should be equal")
	}
	f([]int32{}, map[int64][]int32{})
	f([]int32{1}, map[int64][]int32{1: {1}})
	f([]int32{1, 3, 2, 4, 5}, map[int64][]int32{0: {2, 4}, 1: {1, 3, 5}})
}

func TestSliceIntersperseInt32(t *testing.T) {
	f := func(el int32, given []int32, expected []int32) {
		actual := SliceInt32{given}.Intersperse(el)
		assert.Equal(t, expected, actual, "they should be equal")
	}
	f(0, []int32{}, []int32{})
	f(0, []int32{1}, []int32{1})
	f(0, []int32{1, 2}, []int32{1, 0, 2})
	f(0, []int32{1, 2, 3}, []int32{1, 0, 2, 0, 3})
}

func TestSliceMapInt32Int(t *testing.T) {
	f := func(given []int32, expected []int) {
		double := func(t int32) int { return int((t * 2)) }
		actual := SliceInt32{given}.MapInt(double)
		assert.Equal(t, expected, actual, "they should be equal")
	}
	f([]int32{}, []int{})
	f([]int32{1}, []int{2})
	f([]int32{1, 2, 3}, []int{2, 4, 6})
}

func TestSliceMapInt32Int8(t *testing.T) {
	f := func(given []int32, expected []int8) {
		double := func(t int32) int8 { return int8((t * 2)) }
		actual := SliceInt32{given}.MapInt8(double)
		assert.Equal(t, expected, actual, "they should be equal")
	}
	f([]int32{}, []int8{})
	f([]int32{1}, []int8{2})
	f([]int32{1, 2, 3}, []int8{2, 4, 6})
}

func TestSliceMapInt32Int16(t *testing.T) {
	f := func(given []int32, expected []int16) {
		double := func(t int32) int16 { return int16((t * 2)) }
		actual := SliceInt32{given}.MapInt16(double)
		assert.Equal(t, expected, actual, "they should be equal")
	}
	f([]int32{}, []int16{})
	f([]int32{1}, []int16{2})
	f([]int32{1, 2, 3}, []int16{2, 4, 6})
}

func TestSliceMapInt32Int32(t *testing.T) {
	f := func(given []int32, expected []int32) {
		double := func(t int32) int32 { return int32((t * 2)) }
		actual := SliceInt32{given}.MapInt32(double)
		assert.Equal(t, expected, actual, "they should be equal")
	}
	f([]int32{}, []int32{})
	f([]int32{1}, []int32{2})
	f([]int32{1, 2, 3}, []int32{2, 4, 6})
}

func TestSliceMapInt32Int64(t *testing.T) {
	f := func(given []int32, expected []int64) {
		double := func(t int32) int64 { return int64((t * 2)) }
		actual := SliceInt32{given}.MapInt64(double)
		assert.Equal(t, expected, actual, "they should be equal")
	}
	f([]int32{}, []int64{})
	f([]int32{1}, []int64{2})
	f([]int32{1, 2, 3}, []int64{2, 4, 6})
}

func TestSlicesPermutationsInt32(t *testing.T) {
	f := func(size int, given []int32, expected [][]int32) {
		actual := make([][]int32, 0)
		i := 0
		s := SliceInt32{given}
		for el := range s.Permutations(size) {
			actual = append(actual, el)
			i++
			if i > 50 {
				t.Fatal("infinite loop")
			}
		}
		assert.Equal(t, expected, actual, "they should be equal")
	}
	f(2, []int32{}, [][]int32{})
	f(2, []int32{1}, [][]int32{{1}})
	f(2, []int32{1, 2, 3}, [][]int32{{1, 2}, {1, 3}, {2, 1}, {2, 3}, {3, 1}, {3, 2}})
}

func TestChannelToSliceInt32(t *testing.T) {
	f := func(given []int32) {
		c := make(chan int32, 1)
		go func() {
			for _, el := range given {
				c <- el
			}
			close(c)
		}()
		actual := ChannelInt32{c}.ToSlice()
		assert.Equal(t, given, actual, "they should be equal")
	}
	f([]int32{})
	f([]int32{1})
	f([]int32{1, 2, 3, 1, 2})
}

func TestChannelAnyInt32(t *testing.T) {
	f := func(given []int32, expected bool) {
		even := func(t int32) bool { return t%2 == 0 }
		c := make(chan int32, 1)
		go func() {
			for _, el := range given {
				c <- el
			}
			close(c)
		}()
		actual := ChannelInt32{c}.Any(even)
		assert.Equal(t, expected, actual, "they should be equal")
	}
	f([]int32{}, false)
	f([]int32{1}, false)
	f([]int32{2}, true)
	f([]int32{1, 2}, true)
	f([]int32{1, 2, 3}, true)
	f([]int32{1, 3, 5}, false)
	f([]int32{1, 3, 5, 7, 9, 11}, false)
	f([]int32{1, 3, 5, 7, 10, 11}, true)
}

func TestChannelAllInt32(t *testing.T) {
	f := func(given []int32, expected bool) {
		even := func(t int32) bool { return t%2 == 0 }
		c := make(chan int32, 1)
		go func() {
			for _, el := range given {
				c <- el
			}
			close(c)
		}()
		actual := ChannelInt32{c}.All(even)
		assert.Equal(t, expected, actual, "they should be equal")
	}
	f([]int32{}, true)
	f([]int32{1}, false)
	f([]int32{2}, true)
	f([]int32{1, 2}, false)
	f([]int32{2, 4}, true)
	f([]int32{2, 4, 6, 8, 10, 12}, true)
	f([]int32{2, 4, 6, 8, 11, 12}, false)
}

func TestChannelEachInt32(t *testing.T) {
	f := func(given []int32) {
		c := make(chan int32, 1)
		go func() {
			for _, el := range given {
				c <- el
			}
			close(c)
		}()
		result := make(chan int32, len(given))
		mapper := func(t int32) { result <- t }
		ChannelInt32{c}.Each(mapper)
		close(result)
		actual := ChannelInt32{result}.ToSlice()
		assert.Equal(t, given, actual, "they should be equal")
	}

	f([]int32{})
	f([]int32{1})
	f([]int32{1, 2, 3})
	f([]int32{1, 2, 3, 4, 5, 6, 7})
}

func TestChannelChunkEveryInt32(t *testing.T) {
	f := func(size int, given []int32, expected [][]int32) {
		c := make(chan int32, 1)
		go func() {
			for _, el := range given {
				c <- el
			}
			close(c)
		}()
		result := ChannelInt32{c}.ChunkEvery(size)
		actual := make([][]int32, 0)
		for el := range result {
			actual = append(actual, el)
		}
		assert.Equal(t, expected, actual, "they should be equal")
	}
	f(2, []int32{}, [][]int32{})
	f(2, []int32{1}, [][]int32{{1}})
	f(2, []int32{1, 2}, [][]int32{{1, 2}})
	f(2, []int32{1, 2, 3, 4}, [][]int32{{1, 2}, {3, 4}})
	f(2, []int32{1, 2, 3, 4, 5}, [][]int32{{1, 2}, {3, 4}, {5}})
}

func TestChannelCountInt32(t *testing.T) {
	f := func(element int32, given []int32, expected int) {
		c := make(chan int32, 1)
		go func() {
			for _, el := range given {
				c <- el
			}
			close(c)
		}()
		actual := ChannelInt32{c}.Count(element)
		assert.Equal(t, expected, actual, "they should be equal")
	}
	f(1, []int32{}, 0)
	f(1, []int32{1}, 1)
	f(1, []int32{2}, 0)
	f(1, []int32{1, 2, 3, 1, 4}, 2)
}

func TestChannelDropInt32(t *testing.T) {
	f := func(count int, given []int32, expected []int32) {
		c := make(chan int32, 1)
		go func() {
			for _, el := range given {
				c <- el
			}
			close(c)
		}()
		result := ChannelInt32{c}.Drop(count)
		actual := make([]int32, 0)
		for el := range result {
			actual = append(actual, el)
		}
		assert.Equal(t, expected, actual, "they should be equal")
	}
	f(1, []int32{}, []int32{})
	f(1, []int32{2}, []int32{})
	f(1, []int32{2, 3}, []int32{3})
	f(1, []int32{1, 2, 3}, []int32{2, 3})
	f(0, []int32{1, 2, 3}, []int32{1, 2, 3})
	f(3, []int32{1, 2, 3, 4, 5, 6}, []int32{4, 5, 6})
	f(1, []int32{1, 2, 3, 4, 5, 6}, []int32{2, 3, 4, 5, 6})
}

func TestChannelFilterInt32(t *testing.T) {
	f := func(given []int32, expected []int32) {
		even := func(t int32) bool { return t%2 == 0 }
		c := make(chan int32, 1)
		go func() {
			for _, el := range given {
				c <- el
			}
			close(c)
		}()
		result := ChannelInt32{c}.Filter(even)
		actual := ChannelInt32{result}.ToSlice()
		assert.Equal(t, expected, actual, "they should be equal")
	}
	f([]int32{}, []int32{})
	f([]int32{1}, []int32{})
	f([]int32{2}, []int32{2})
	f([]int32{1, 2, 3, 4}, []int32{2, 4})
}

func TestChannelTakeInt32(t *testing.T) {
	s := SequenceInt32{}
	f := func(count int, given int32, expected []int32) {
		seq := s.Repeat(given)
		seq2 := ChannelInt32{seq}.Take(count)
		actual := ChannelInt32{seq2}.ToSlice()
		assert.Equal(t, expected, actual, "they should be equal")
	}
	f(0, 1, []int32{})
	f(1, 1, []int32{1})
	f(2, 1, []int32{1, 1})
}

func TestSequenceExponentialInt32(t *testing.T) {
	s := SequenceInt32{}
	f := func(start int32, factor int32, count int, expected []int32) {
		seq := s.Exponential(start, factor)
		seq2 := ChannelInt32{seq}.Take(count)
		actual := ChannelInt32{seq2}.ToSlice()
		assert.Equal(t, expected, actual, "they should be equal")
	}
	f(1, 1, 4, []int32{1, 1, 1, 1})
	f(1, 2, 4, []int32{1, 2, 4, 8})
}

func TestSequenceRangeInt32(t *testing.T) {
	s := SequenceInt32{}
	f := func(start int32, stop int32, step int32, expected []int32) {
		seq := s.Range(start, stop, step)
		actual := ChannelInt32{seq}.ToSlice()
		assert.Equal(t, expected, actual, "they should be equal")
	}
	f(1, 4, 1, []int32{1, 2, 3})
	f(3, 0, -1, []int32{3, 2, 1})
	f(1, 1, 1, []int32{})
	f(1, 2, 1, []int32{1})
}

func TestSequenceRepeatInt32(t *testing.T) {
	s := SequenceInt32{}
	f := func(count int, given int32, expected []int32) {
		seq := s.Repeat(given)
		seq2 := ChannelInt32{seq}.Take(count)
		actual := ChannelInt32{seq2}.ToSlice()
		assert.Equal(t, expected, actual, "they should be equal")
	}
	f(2, 1, []int32{1, 1})
}

func TestAsyncSliceAnyInt32(t *testing.T) {
	f := func(check func(t int32) bool, given []int32, expected bool) {
		s := AsyncSliceInt32{Data: given, Workers: 2}
		actual := s.Any(check)
		assert.Equal(t, expected, actual, "they should be equal")
	}
	isEven := func(t int32) bool { return (t % 2) == 0 }

	f(isEven, []int32{}, false)
	f(isEven, []int32{1}, false)
	f(isEven, []int32{1, 3}, false)
	f(isEven, []int32{2}, true)
	f(isEven, []int32{1, 2}, true)
	f(isEven, []int32{1, 3, 5, 7, 9, 11}, false)
	f(isEven, []int32{1, 3, 5, 7, 9, 12}, true)
}

func TestAsyncSliceAllInt32(t *testing.T) {
	f := func(check func(t int32) bool, given []int32, expected bool) {
		s := AsyncSliceInt32{Data: given, Workers: 2}
		actual := s.All(check)
		assert.Equal(t, expected, actual, "they should be equal")
	}
	isEven := func(t int32) bool { return (t % 2) == 0 }

	f(isEven, []int32{}, true)
	f(isEven, []int32{1}, false)
	f(isEven, []int32{1, 3}, false)
	f(isEven, []int32{2}, true)
	f(isEven, []int32{2, 4}, true)
	f(isEven, []int32{2, 3}, false)
	f(isEven, []int32{2, 4, 6, 8, 10, 12}, true)
	f(isEven, []int32{2, 4, 6, 8, 10, 11}, false)
}

func TestAsyncSliceEachInt32(t *testing.T) {
	f := func(given []int32) {
		s := AsyncSliceInt32{Data: given, Workers: 2}
		result := make(chan int32, len(given))
		mapper := func(t int32) { result <- t }
		s.Each(mapper)
		close(result)
		actual := ChannelInt32{result}.ToSlice()
		sorted := SliceInt32{actual}.Sort()
		assert.Equal(t, given, sorted, "they should be equal")
	}

	f([]int32{})
	f([]int32{1})
	f([]int32{1, 2, 3})
	f([]int32{1, 2, 3, 4, 5, 6, 7})
}

func TestAsyncSliceFilterInt32(t *testing.T) {
	f := func(given []int32, expected []int32) {
		filter := func(t int32) bool { return t > 10 }
		s := AsyncSliceInt32{data: given, workers: 2}
		actual := s.Filter(filter)
		assert.Equal(t, expected, actual, "they should be equal")
	}

	f([]int32{}, []int32{})
	f([]int32{5}, []int32{})
	f([]int32{15}, []int32{15})
	f([]int32{9, 11, 12, 13, 6}, []int32{11, 12, 13})
}

func TestAsyncSliceMapInt32Int(t *testing.T) {
	f := func(mapper func(t int32) int, given []int32, expected []int) {
		s := AsyncSliceInt32{Data: given, Workers: 2}
		actual := s.MapInt(mapper)
		assert.Equal(t, expected, actual, "they should be equal")
	}
	double := func(t int32) int { return int((t * 2)) }

	f(double, []int32{}, []int{})
	f(double, []int32{1}, []int{2})
	f(double, []int32{1, 2, 3}, []int{2, 4, 6})
}

func TestAsyncSliceMapInt32Int8(t *testing.T) {
	f := func(mapper func(t int32) int8, given []int32, expected []int8) {
		s := AsyncSliceInt32{Data: given, Workers: 2}
		actual := s.MapInt8(mapper)
		assert.Equal(t, expected, actual, "they should be equal")
	}
	double := func(t int32) int8 { return int8((t * 2)) }

	f(double, []int32{}, []int8{})
	f(double, []int32{1}, []int8{2})
	f(double, []int32{1, 2, 3}, []int8{2, 4, 6})
}

func TestAsyncSliceMapInt32Int16(t *testing.T) {
	f := func(mapper func(t int32) int16, given []int32, expected []int16) {
		s := AsyncSliceInt32{Data: given, Workers: 2}
		actual := s.MapInt16(mapper)
		assert.Equal(t, expected, actual, "they should be equal")
	}
	double := func(t int32) int16 { return int16((t * 2)) }

	f(double, []int32{}, []int16{})
	f(double, []int32{1}, []int16{2})
	f(double, []int32{1, 2, 3}, []int16{2, 4, 6})
}

func TestAsyncSliceMapInt32Int32(t *testing.T) {
	f := func(mapper func(t int32) int32, given []int32, expected []int32) {
		s := AsyncSliceInt32{Data: given, Workers: 2}
		actual := s.MapInt32(mapper)
		assert.Equal(t, expected, actual, "they should be equal")
	}
	double := func(t int32) int32 { return int32((t * 2)) }

	f(double, []int32{}, []int32{})
	f(double, []int32{1}, []int32{2})
	f(double, []int32{1, 2, 3}, []int32{2, 4, 6})
}

func TestAsyncSliceMapInt32Int64(t *testing.T) {
	f := func(mapper func(t int32) int64, given []int32, expected []int64) {
		s := AsyncSliceInt32{Data: given, Workers: 2}
		actual := s.MapInt64(mapper)
		assert.Equal(t, expected, actual, "they should be equal")
	}
	double := func(t int32) int64 { return int64((t * 2)) }

	f(double, []int32{}, []int64{})
	f(double, []int32{1}, []int64{2})
	f(double, []int32{1, 2, 3}, []int64{2, 4, 6})
}

<<<<<<< HEAD
func TestChannelToSliceInt32(t *testing.T) {
	s := SequenceInt32{}
	f := func(start int32, stop int32, step int32, expected []int32) {
		seq := s.Range(start, stop, step)
		actual := ChannelInt32{seq}.ToSlice()
		assert.Equal(t, expected, actual, "they should be equal")
	}
	f(1, 4, 1, []int32{1, 2, 3})
}

func TestSequenceCountInt32(t *testing.T) {
	s := SequenceInt32{}
	f := func(start int32, step int32, count int, expected []int32) {
		seq := s.Count(start, step)
		actual := ChannelInt32{seq}.Take(count)
		assert.Equal(t, expected, actual, "they should be equal")
	}
	f(1, 2, 4, []int32{1, 3, 5, 7})
}

func TestSequenceExponentialInt32(t *testing.T) {
	s := SequenceInt32{}
	f := func(start int32, factor int32, count int, expected []int32) {
		seq := s.Exponential(start, factor)
		actual := ChannelInt32{seq}.Take(count)
		assert.Equal(t, expected, actual, "they should be equal")
	}
	f(1, 2, 4, []int32{1, 2, 4, 8})
}

func TestSequenceRangeInt32(t *testing.T) {
	s := SequenceInt32{}
	f := func(start int32, stop int32, step int32, expected []int32) {
		seq := s.Range(start, stop, step)
		actual := ChannelInt32{seq}.ToSlice()
		assert.Equal(t, expected, actual, "they should be equal")
	}
	f(1, 4, 1, []int32{1, 2, 3})
	f(3, 0, -1, []int32{3, 2, 1})
}

func TestSequenceRepeatInt32(t *testing.T) {
	s := SequenceInt32{}
	f := func(count int, given int32, expected []int32) {
		seq := s.Repeat(given)
		actual := ChannelInt32{seq}.Take(count)
		assert.Equal(t, expected, actual, "they should be equal")
	}
	f(2, 1, []int32{1, 1})
}

func TestSequenceTakeInt32(t *testing.T) {
	s := SequenceInt32{}
	f := func(count int, given int32, expected []int32) {
		seq := s.Repeat(given)
		actual := ChannelInt32{seq}.Take(count)
		assert.Equal(t, expected, actual, "they should be equal")
	}
	f(0, 1, []int32{})
	f(1, 1, []int32{1})
	f(2, 1, []int32{1, 1})
}

func TestSliceAnyInt32(t *testing.T) {
	f := func(check func(t int32) bool, given []int32, expected bool) {
		actual := SliceInt32{given}.Any(check)
		assert.Equal(t, expected, actual, "they should be equal")
	}
	isEven := func(t int32) bool { return (t % 2) == 0 }

	f(isEven, []int32{}, false)
	f(isEven, []int32{1, 3}, false)
	f(isEven, []int32{2}, true)
	f(isEven, []int32{1, 2}, true)
}

func TestSliceAllInt32(t *testing.T) {
	f := func(check func(t int32) bool, given []int32, expected bool) {
		actual := SliceInt32{given}.All(check)
		assert.Equal(t, expected, actual, "they should be equal")
	}
	isEven := func(t int32) bool { return (t % 2) == 0 }

	f(isEven, []int32{}, true)
	f(isEven, []int32{2}, true)
	f(isEven, []int32{1}, false)
	f(isEven, []int32{2, 4}, true)
	f(isEven, []int32{2, 4, 1}, false)
	f(isEven, []int32{1, 2, 4}, false)
}

func TestSliceChunkByInt32Int(t *testing.T) {
	f := func(mapper func(t int32) int, given []int32, expected [][]int32) {
		actual := SliceInt32{given}.ChunkByInt(mapper)
		assert.Equal(t, expected, actual, "they should be equal")
	}
	remainder := func(t int32) int { return int((t % 2)) }

	f(remainder, []int32{1}, [][]int32{{1}})
	f(remainder, []int32{1, 2, 3}, [][]int32{{1}, {2}, {3}})
	f(remainder, []int32{1, 3, 2, 4, 5}, [][]int32{{1, 3}, {2, 4}, {5}})
}

func TestSliceChunkByInt32Int8(t *testing.T) {
	f := func(mapper func(t int32) int8, given []int32, expected [][]int32) {
		actual := SliceInt32{given}.ChunkByInt8(mapper)
=======
func TestAsyncSliceReduceInt32(t *testing.T) {
	f := func(reducer func(a int32, b int32) int32, given []int32, expected int32) {
		s := AsyncSliceInt32{Data: given, Workers: 4}
		actual := s.Reduce(reducer)
>>>>>>> 80945b0e
		assert.Equal(t, expected, actual, "they should be equal")
	}
	sum := func(a int32, b int32) int32 { return a + b }

	f(sum, []int32{}, 0)
	f(sum, []int32{1}, 1)
	f(sum, []int32{1, 2}, 3)
	f(sum, []int32{1, 2, 3}, 6)
	f(sum, []int32{1, 2, 3, 4}, 10)
	f(sum, []int32{1, 2, 3, 4, 5}, 15)
}

func TestSlicesProductInt64(t *testing.T) {
	f := func(given [][]int64, expected [][]int64) {
		actual := make([][]int64, 0)
		i := 0
		s := SlicesInt64{given}
		for el := range s.Product() {
			actual = append(actual, el)
			i++
			if i > 50 {
				t.Fatal("infinite loop")
			}
		}
		assert.Equal(t, expected, actual, "they should be equal")
	}
	f([][]int64{{1, 2}, {3, 4}}, [][]int64{{1, 3}, {1, 4}, {2, 3}, {2, 4}})
	f([][]int64{{1, 2}, {3}, {4, 5}}, [][]int64{{1, 3, 4}, {1, 3, 5}, {2, 3, 4}, {2, 3, 5}})
}

func TestSliceAnyInt64(t *testing.T) {
	f := func(given []int64, expected bool) {
		even := func(t int64) bool { return (t % 2) == 0 }
		actual := SliceInt64{given}.Any(even)
		assert.Equal(t, expected, actual, "they should be equal")
	}
	f([]int64{}, false)
	f([]int64{1, 3}, false)
	f([]int64{2}, true)
	f([]int64{1, 2}, true)
}

func TestSliceAllInt64(t *testing.T) {
	f := func(given []int64, expected bool) {
		even := func(t int64) bool { return (t % 2) == 0 }
		actual := SliceInt64{given}.All(even)
		assert.Equal(t, expected, actual, "they should be equal")
	}
	f([]int64{}, true)
	f([]int64{2}, true)
	f([]int64{1}, false)
	f([]int64{2, 4}, true)
	f([]int64{2, 4, 1}, false)
	f([]int64{1, 2, 4}, false)
}

func TestSliceChunkByInt64Int(t *testing.T) {
	f := func(given []int64, expected [][]int64) {
		reminder := func(t int64) int { return int((t % 2)) }
		actual := SliceInt64{given}.ChunkByInt(reminder)
		assert.Equal(t, expected, actual, "they should be equal")
	}
	f([]int64{}, [][]int64{})
	f([]int64{1}, [][]int64{{1}})
	f([]int64{1, 2, 3}, [][]int64{{1}, {2}, {3}})
	f([]int64{1, 3, 2, 4, 5}, [][]int64{{1, 3}, {2, 4}, {5}})
}

func TestSliceChunkByInt64Int8(t *testing.T) {
	f := func(given []int64, expected [][]int64) {
		reminder := func(t int64) int8 { return int8((t % 2)) }
		actual := SliceInt64{given}.ChunkByInt8(reminder)
		assert.Equal(t, expected, actual, "they should be equal")
	}
	f([]int64{}, [][]int64{})
	f([]int64{1}, [][]int64{{1}})
	f([]int64{1, 2, 3}, [][]int64{{1}, {2}, {3}})
	f([]int64{1, 3, 2, 4, 5}, [][]int64{{1, 3}, {2, 4}, {5}})
}

func TestSliceChunkByInt64Int16(t *testing.T) {
	f := func(given []int64, expected [][]int64) {
		reminder := func(t int64) int16 { return int16((t % 2)) }
		actual := SliceInt64{given}.ChunkByInt16(reminder)
		assert.Equal(t, expected, actual, "they should be equal")
	}
	f([]int64{}, [][]int64{})
	f([]int64{1}, [][]int64{{1}})
	f([]int64{1, 2, 3}, [][]int64{{1}, {2}, {3}})
	f([]int64{1, 3, 2, 4, 5}, [][]int64{{1, 3}, {2, 4}, {5}})
}

func TestSliceChunkByInt64Int32(t *testing.T) {
	f := func(given []int64, expected [][]int64) {
		reminder := func(t int64) int32 { return int32((t % 2)) }
		actual := SliceInt64{given}.ChunkByInt32(reminder)
		assert.Equal(t, expected, actual, "they should be equal")
	}
	f([]int64{}, [][]int64{})
	f([]int64{1}, [][]int64{{1}})
	f([]int64{1, 2, 3}, [][]int64{{1}, {2}, {3}})
	f([]int64{1, 3, 2, 4, 5}, [][]int64{{1, 3}, {2, 4}, {5}})
}

func TestSliceChunkByInt64Int64(t *testing.T) {
	f := func(given []int64, expected [][]int64) {
		reminder := func(t int64) int64 { return int64((t % 2)) }
		actual := SliceInt64{given}.ChunkByInt64(reminder)
		assert.Equal(t, expected, actual, "they should be equal")
	}
	f([]int64{}, [][]int64{})
	f([]int64{1}, [][]int64{{1}})
	f([]int64{1, 2, 3}, [][]int64{{1}, {2}, {3}})
	f([]int64{1, 3, 2, 4, 5}, [][]int64{{1, 3}, {2, 4}, {5}})
}

func TestSliceChunkEveryInt64(t *testing.T) {
	f := func(count int, given []int64, expected [][]int64) {
		actual, _ := SliceInt64{given}.ChunkEvery(count)
		assert.Equal(t, expected, actual, "they should be equal")
	}
	f(2, []int64{}, [][]int64{})
	f(2, []int64{1}, [][]int64{{1}})
	f(2, []int64{1, 2, 3, 4}, [][]int64{{1, 2}, {3, 4}})
	f(2, []int64{1, 2, 3, 4, 5}, [][]int64{{1, 2}, {3, 4}, {5}})
}

func TestSliceContainsInt64(t *testing.T) {
	f := func(el int64, given []int64, expected bool) {
		actual := SliceInt64{given}.Contains(el)
		assert.Equal(t, expected, actual, "they should be equal")
	}
	f(1, []int64{}, false)
	f(1, []int64{1}, true)
	f(1, []int64{2}, false)
	f(1, []int64{2, 3, 4, 5}, false)
	f(1, []int64{2, 3, 1, 4, 5}, true)
	f(1, []int64{2, 3, 1, 1, 4, 5}, true)
}

func TestSliceCountInt64(t *testing.T) {
	f := func(el int64, given []int64, expected int) {
		actual := SliceInt64{given}.Count(el)
		assert.Equal(t, expected, actual, "they should be equal")
	}
	f(1, []int64{}, 0)
	f(1, []int64{1}, 1)
	f(1, []int64{2}, 0)
	f(1, []int64{2, 3, 4, 5}, 0)
	f(1, []int64{2, 3, 1, 4, 5}, 1)
	f(1, []int64{2, 3, 1, 1, 4, 5}, 2)
	f(1, []int64{1, 1, 1, 1, 1}, 5)
}

func TestSliceCountByInt64(t *testing.T) {
	f := func(given []int64, expected int) {
		even := func(t int64) bool { return (t % 2) == 0 }
		actual := SliceInt64{given}.CountBy(even)
		assert.Equal(t, expected, actual, "they should be equal")
	}
	f([]int64{}, 0)
	f([]int64{1}, 0)
	f([]int64{2}, 1)
	f([]int64{1, 2, 3, 4, 5}, 2)
	f([]int64{1, 2, 3, 4, 5, 6}, 3)
}

func TestSliceCycleInt64(t *testing.T) {
	f := func(count int, given []int64, expected []int64) {
		c := SliceInt64{given}.Cycle()
		seq := ChannelInt64{c}.Take(count)
		actual := ChannelInt64{seq}.ToSlice()
		assert.Equal(t, expected, actual, "they should be equal")
	}
	f(5, []int64{}, []int64{})
	f(5, []int64{1}, []int64{1, 1, 1, 1, 1})
	f(5, []int64{1, 2}, []int64{1, 2, 1, 2, 1})
}

func TestSliceDedupInt64(t *testing.T) {
	f := func(given []int64, expected []int64) {
		actual := SliceInt64{given}.Dedup()
		assert.Equal(t, expected, actual, "they should be equal")
	}
	f([]int64{}, []int64{})
	f([]int64{1}, []int64{1})
	f([]int64{1, 1}, []int64{1})
	f([]int64{1, 2}, []int64{1, 2})
	f([]int64{1, 2, 3}, []int64{1, 2, 3})
	f([]int64{1, 2, 2, 3}, []int64{1, 2, 3})
	f([]int64{1, 2, 2, 3, 3, 3, 2, 1, 1}, []int64{1, 2, 3, 2, 1})
}

func TestSliceDedupByInt64Int(t *testing.T) {
	f := func(given []int64, expected []int64) {
		even := func(el int64) int { return int(el % 2) }
		actual := SliceInt64{given}.DedupByInt(even)
		assert.Equal(t, expected, actual, "they should be equal")
	}
	f([]int64{}, []int64{})
	f([]int64{1}, []int64{1})
	f([]int64{1, 1}, []int64{1})
	f([]int64{1, 2}, []int64{1, 2})
	f([]int64{1, 2, 3}, []int64{1, 2, 3})
	f([]int64{1, 2, 2, 3}, []int64{1, 2, 3})
	f([]int64{1, 2, 4, 3, 5, 7, 10}, []int64{1, 2, 3, 10})
}

func TestSliceDedupByInt64Int8(t *testing.T) {
	f := func(given []int64, expected []int64) {
		even := func(el int64) int8 { return int8(el % 2) }
		actual := SliceInt64{given}.DedupByInt8(even)
		assert.Equal(t, expected, actual, "they should be equal")
	}
	f([]int64{}, []int64{})
	f([]int64{1}, []int64{1})
	f([]int64{1, 1}, []int64{1})
	f([]int64{1, 2}, []int64{1, 2})
	f([]int64{1, 2, 3}, []int64{1, 2, 3})
	f([]int64{1, 2, 2, 3}, []int64{1, 2, 3})
	f([]int64{1, 2, 4, 3, 5, 7, 10}, []int64{1, 2, 3, 10})
}

func TestSliceDedupByInt64Int16(t *testing.T) {
	f := func(given []int64, expected []int64) {
		even := func(el int64) int16 { return int16(el % 2) }
		actual := SliceInt64{given}.DedupByInt16(even)
		assert.Equal(t, expected, actual, "they should be equal")
	}
	f([]int64{}, []int64{})
	f([]int64{1}, []int64{1})
	f([]int64{1, 1}, []int64{1})
	f([]int64{1, 2}, []int64{1, 2})
	f([]int64{1, 2, 3}, []int64{1, 2, 3})
	f([]int64{1, 2, 2, 3}, []int64{1, 2, 3})
	f([]int64{1, 2, 4, 3, 5, 7, 10}, []int64{1, 2, 3, 10})
}

func TestSliceDedupByInt64Int32(t *testing.T) {
	f := func(given []int64, expected []int64) {
		even := func(el int64) int32 { return int32(el % 2) }
		actual := SliceInt64{given}.DedupByInt32(even)
		assert.Equal(t, expected, actual, "they should be equal")
	}
	f([]int64{}, []int64{})
	f([]int64{1}, []int64{1})
	f([]int64{1, 1}, []int64{1})
	f([]int64{1, 2}, []int64{1, 2})
	f([]int64{1, 2, 3}, []int64{1, 2, 3})
	f([]int64{1, 2, 2, 3}, []int64{1, 2, 3})
	f([]int64{1, 2, 4, 3, 5, 7, 10}, []int64{1, 2, 3, 10})
}

func TestSliceDedupByInt64Int64(t *testing.T) {
	f := func(given []int64, expected []int64) {
		even := func(el int64) int64 { return int64(el % 2) }
		actual := SliceInt64{given}.DedupByInt64(even)
		assert.Equal(t, expected, actual, "they should be equal")
	}
	f([]int64{}, []int64{})
	f([]int64{1}, []int64{1})
	f([]int64{1, 1}, []int64{1})
	f([]int64{1, 2}, []int64{1, 2})
	f([]int64{1, 2, 3}, []int64{1, 2, 3})
	f([]int64{1, 2, 2, 3}, []int64{1, 2, 3})
	f([]int64{1, 2, 4, 3, 5, 7, 10}, []int64{1, 2, 3, 10})
}

<<<<<<< HEAD
func TestAsyncSliceFilterInt64(t *testing.T) {
	f := func(given []int64, expected []int64) {
		filter := func(t int64) bool { return t > 10 }
		s := AsyncSliceInt64{data: given, workers: 2}
		actual := s.Filter(filter)
		assert.Equal(t, expected, actual, "they should be equal")
	}

	f([]int64{}, []int64{})
	f([]int64{5}, []int64{})
	f([]int64{15}, []int64{15})
	f([]int64{9, 11, 12, 13, 6}, []int64{11, 12, 13})
}

func TestAsyncSliceMapInt64Int(t *testing.T) {
	f := func(mapper func(t int64) int, given []int64, expected []int) {
		s := AsyncSliceInt64{data: given, workers: 2}
		actual := s.MapInt(mapper)
=======
func TestSliceFilterInt64(t *testing.T) {
	f := func(given []int64, expected []int64) {
		even := func(t int64) bool { return (t % 2) == 0 }
		actual := SliceInt64{given}.Filter(even)
>>>>>>> 80945b0e
		assert.Equal(t, expected, actual, "they should be equal")
	}
	f([]int64{}, []int64{})
	f([]int64{1, 2, 3, 4}, []int64{2, 4})
	f([]int64{1, 3}, []int64{})
	f([]int64{2, 4}, []int64{2, 4})
}

func TestSliceGroupByInt64Int(t *testing.T) {
	f := func(given []int64, expected map[int][]int64) {
		reminder := func(t int64) int { return int((t % 2)) }
		actual := SliceInt64{given}.GroupByInt(reminder)
		assert.Equal(t, expected, actual, "they should be equal")
	}
	f([]int64{}, map[int][]int64{})
	f([]int64{1}, map[int][]int64{1: {1}})
	f([]int64{1, 3, 2, 4, 5}, map[int][]int64{0: {2, 4}, 1: {1, 3, 5}})
}

func TestSliceGroupByInt64Int8(t *testing.T) {
	f := func(given []int64, expected map[int8][]int64) {
		reminder := func(t int64) int8 { return int8((t % 2)) }
		actual := SliceInt64{given}.GroupByInt8(reminder)
		assert.Equal(t, expected, actual, "they should be equal")
	}
	f([]int64{}, map[int8][]int64{})
	f([]int64{1}, map[int8][]int64{1: {1}})
	f([]int64{1, 3, 2, 4, 5}, map[int8][]int64{0: {2, 4}, 1: {1, 3, 5}})
}

func TestSliceGroupByInt64Int16(t *testing.T) {
	f := func(given []int64, expected map[int16][]int64) {
		reminder := func(t int64) int16 { return int16((t % 2)) }
		actual := SliceInt64{given}.GroupByInt16(reminder)
		assert.Equal(t, expected, actual, "they should be equal")
	}
	f([]int64{}, map[int16][]int64{})
	f([]int64{1}, map[int16][]int64{1: {1}})
	f([]int64{1, 3, 2, 4, 5}, map[int16][]int64{0: {2, 4}, 1: {1, 3, 5}})
}

func TestSliceGroupByInt64Int32(t *testing.T) {
	f := func(given []int64, expected map[int32][]int64) {
		reminder := func(t int64) int32 { return int32((t % 2)) }
		actual := SliceInt64{given}.GroupByInt32(reminder)
		assert.Equal(t, expected, actual, "they should be equal")
	}
	f([]int64{}, map[int32][]int64{})
	f([]int64{1}, map[int32][]int64{1: {1}})
	f([]int64{1, 3, 2, 4, 5}, map[int32][]int64{0: {2, 4}, 1: {1, 3, 5}})
}

func TestSliceGroupByInt64Int64(t *testing.T) {
	f := func(given []int64, expected map[int64][]int64) {
		reminder := func(t int64) int64 { return int64((t % 2)) }
		actual := SliceInt64{given}.GroupByInt64(reminder)
		assert.Equal(t, expected, actual, "they should be equal")
	}
	f([]int64{}, map[int64][]int64{})
	f([]int64{1}, map[int64][]int64{1: {1}})
	f([]int64{1, 3, 2, 4, 5}, map[int64][]int64{0: {2, 4}, 1: {1, 3, 5}})
}

<<<<<<< HEAD
func TestSequenceCountInt64(t *testing.T) {
	s := SequenceInt64{}
	f := func(start int64, step int64, count int, expected []int64) {
		seq := s.Count(start, step)
		actual := ChannelInt64{seq}.Take(count)
		assert.Equal(t, expected, actual, "they should be equal")
	}
	f(1, 2, 4, []int64{1, 3, 5, 7})
}

func TestSequenceExponentialInt64(t *testing.T) {
	s := SequenceInt64{}
	f := func(start int64, factor int64, count int, expected []int64) {
		seq := s.Exponential(start, factor)
		actual := ChannelInt64{seq}.Take(count)
=======
func TestSliceIntersperseInt64(t *testing.T) {
	f := func(el int64, given []int64, expected []int64) {
		actual := SliceInt64{given}.Intersperse(el)
>>>>>>> 80945b0e
		assert.Equal(t, expected, actual, "they should be equal")
	}
	f(0, []int64{}, []int64{})
	f(0, []int64{1}, []int64{1})
	f(0, []int64{1, 2}, []int64{1, 0, 2})
	f(0, []int64{1, 2, 3}, []int64{1, 0, 2, 0, 3})
}

func TestSliceMapInt64Int(t *testing.T) {
	f := func(given []int64, expected []int) {
		double := func(t int64) int { return int((t * 2)) }
		actual := SliceInt64{given}.MapInt(double)
		assert.Equal(t, expected, actual, "they should be equal")
	}
	f([]int64{}, []int{})
	f([]int64{1}, []int{2})
	f([]int64{1, 2, 3}, []int{2, 4, 6})
}

func TestSliceMapInt64Int8(t *testing.T) {
	f := func(given []int64, expected []int8) {
		double := func(t int64) int8 { return int8((t * 2)) }
		actual := SliceInt64{given}.MapInt8(double)
		assert.Equal(t, expected, actual, "they should be equal")
	}
	f([]int64{}, []int8{})
	f([]int64{1}, []int8{2})
	f([]int64{1, 2, 3}, []int8{2, 4, 6})
}

func TestSliceMapInt64Int16(t *testing.T) {
	f := func(given []int64, expected []int16) {
		double := func(t int64) int16 { return int16((t * 2)) }
		actual := SliceInt64{given}.MapInt16(double)
		assert.Equal(t, expected, actual, "they should be equal")
	}
	f([]int64{}, []int16{})
	f([]int64{1}, []int16{2})
	f([]int64{1, 2, 3}, []int16{2, 4, 6})
}

func TestSliceMapInt64Int32(t *testing.T) {
	f := func(given []int64, expected []int32) {
		double := func(t int64) int32 { return int32((t * 2)) }
		actual := SliceInt64{given}.MapInt32(double)
		assert.Equal(t, expected, actual, "they should be equal")
	}
	f([]int64{}, []int32{})
	f([]int64{1}, []int32{2})
	f([]int64{1, 2, 3}, []int32{2, 4, 6})
}

func TestSliceMapInt64Int64(t *testing.T) {
	f := func(given []int64, expected []int64) {
		double := func(t int64) int64 { return int64((t * 2)) }
		actual := SliceInt64{given}.MapInt64(double)
		assert.Equal(t, expected, actual, "they should be equal")
	}
	f([]int64{}, []int64{})
	f([]int64{1}, []int64{2})
	f([]int64{1, 2, 3}, []int64{2, 4, 6})
}

func TestSlicesPermutationsInt64(t *testing.T) {
	f := func(size int, given []int64, expected [][]int64) {
		actual := make([][]int64, 0)
		i := 0
		s := SliceInt64{given}
		for el := range s.Permutations(size) {
			actual = append(actual, el)
			i++
			if i > 50 {
				t.Fatal("infinite loop")
			}
		}
		assert.Equal(t, expected, actual, "they should be equal")
	}
	f(2, []int64{}, [][]int64{})
	f(2, []int64{1}, [][]int64{{1}})
	f(2, []int64{1, 2, 3}, [][]int64{{1, 2}, {1, 3}, {2, 1}, {2, 3}, {3, 1}, {3, 2}})
}

func TestChannelToSliceInt64(t *testing.T) {
	f := func(given []int64) {
		c := make(chan int64, 1)
		go func() {
			for _, el := range given {
				c <- el
			}
			close(c)
		}()
		actual := ChannelInt64{c}.ToSlice()
		assert.Equal(t, given, actual, "they should be equal")
	}
	f([]int64{})
	f([]int64{1})
	f([]int64{1, 2, 3, 1, 2})
}

func TestChannelAnyInt64(t *testing.T) {
	f := func(given []int64, expected bool) {
		even := func(t int64) bool { return t%2 == 0 }
		c := make(chan int64, 1)
		go func() {
			for _, el := range given {
				c <- el
			}
			close(c)
		}()
		actual := ChannelInt64{c}.Any(even)
		assert.Equal(t, expected, actual, "they should be equal")
	}
	f([]int64{}, false)
	f([]int64{1}, false)
	f([]int64{2}, true)
	f([]int64{1, 2}, true)
	f([]int64{1, 2, 3}, true)
	f([]int64{1, 3, 5}, false)
	f([]int64{1, 3, 5, 7, 9, 11}, false)
	f([]int64{1, 3, 5, 7, 10, 11}, true)
}

func TestChannelAllInt64(t *testing.T) {
	f := func(given []int64, expected bool) {
		even := func(t int64) bool { return t%2 == 0 }
		c := make(chan int64, 1)
		go func() {
			for _, el := range given {
				c <- el
			}
			close(c)
		}()
		actual := ChannelInt64{c}.All(even)
		assert.Equal(t, expected, actual, "they should be equal")
	}
	f([]int64{}, true)
	f([]int64{1}, false)
	f([]int64{2}, true)
	f([]int64{1, 2}, false)
	f([]int64{2, 4}, true)
	f([]int64{2, 4, 6, 8, 10, 12}, true)
	f([]int64{2, 4, 6, 8, 11, 12}, false)
}

func TestChannelEachInt64(t *testing.T) {
	f := func(given []int64) {
		c := make(chan int64, 1)
		go func() {
			for _, el := range given {
				c <- el
			}
			close(c)
		}()
		result := make(chan int64, len(given))
		mapper := func(t int64) { result <- t }
		ChannelInt64{c}.Each(mapper)
		close(result)
		actual := ChannelInt64{result}.ToSlice()
		assert.Equal(t, given, actual, "they should be equal")
	}

	f([]int64{})
	f([]int64{1})
	f([]int64{1, 2, 3})
	f([]int64{1, 2, 3, 4, 5, 6, 7})
}

func TestChannelChunkEveryInt64(t *testing.T) {
	f := func(size int, given []int64, expected [][]int64) {
		c := make(chan int64, 1)
		go func() {
			for _, el := range given {
				c <- el
			}
			close(c)
		}()
		result := ChannelInt64{c}.ChunkEvery(size)
		actual := make([][]int64, 0)
		for el := range result {
			actual = append(actual, el)
		}
		assert.Equal(t, expected, actual, "they should be equal")
	}
	f(2, []int64{}, [][]int64{})
	f(2, []int64{1}, [][]int64{{1}})
	f(2, []int64{1, 2}, [][]int64{{1, 2}})
	f(2, []int64{1, 2, 3, 4}, [][]int64{{1, 2}, {3, 4}})
	f(2, []int64{1, 2, 3, 4, 5}, [][]int64{{1, 2}, {3, 4}, {5}})
}

func TestChannelCountInt64(t *testing.T) {
	f := func(element int64, given []int64, expected int) {
		c := make(chan int64, 1)
		go func() {
			for _, el := range given {
				c <- el
			}
			close(c)
		}()
		actual := ChannelInt64{c}.Count(element)
		assert.Equal(t, expected, actual, "they should be equal")
	}
	f(1, []int64{}, 0)
	f(1, []int64{1}, 1)
	f(1, []int64{2}, 0)
	f(1, []int64{1, 2, 3, 1, 4}, 2)
}

func TestChannelDropInt64(t *testing.T) {
	f := func(count int, given []int64, expected []int64) {
		c := make(chan int64, 1)
		go func() {
			for _, el := range given {
				c <- el
			}
			close(c)
		}()
		result := ChannelInt64{c}.Drop(count)
		actual := make([]int64, 0)
		for el := range result {
			actual = append(actual, el)
		}
		assert.Equal(t, expected, actual, "they should be equal")
	}
	f(1, []int64{}, []int64{})
	f(1, []int64{2}, []int64{})
	f(1, []int64{2, 3}, []int64{3})
	f(1, []int64{1, 2, 3}, []int64{2, 3})
	f(0, []int64{1, 2, 3}, []int64{1, 2, 3})
	f(3, []int64{1, 2, 3, 4, 5, 6}, []int64{4, 5, 6})
	f(1, []int64{1, 2, 3, 4, 5, 6}, []int64{2, 3, 4, 5, 6})
}

func TestChannelFilterInt64(t *testing.T) {
	f := func(given []int64, expected []int64) {
		even := func(t int64) bool { return t%2 == 0 }
		c := make(chan int64, 1)
		go func() {
			for _, el := range given {
				c <- el
			}
			close(c)
		}()
		result := ChannelInt64{c}.Filter(even)
		actual := ChannelInt64{result}.ToSlice()
		assert.Equal(t, expected, actual, "they should be equal")
	}
	f([]int64{}, []int64{})
	f([]int64{1}, []int64{})
	f([]int64{2}, []int64{2})
	f([]int64{1, 2, 3, 4}, []int64{2, 4})
}

func TestChannelTakeInt64(t *testing.T) {
	s := SequenceInt64{}
	f := func(count int, given int64, expected []int64) {
		seq := s.Repeat(given)
		seq2 := ChannelInt64{seq}.Take(count)
		actual := ChannelInt64{seq2}.ToSlice()
		assert.Equal(t, expected, actual, "they should be equal")
	}
	f(0, 1, []int64{})
	f(1, 1, []int64{1})
	f(2, 1, []int64{1, 1})
}

func TestSequenceExponentialInt64(t *testing.T) {
	s := SequenceInt64{}
	f := func(start int64, factor int64, count int, expected []int64) {
		seq := s.Exponential(start, factor)
		seq2 := ChannelInt64{seq}.Take(count)
		actual := ChannelInt64{seq2}.ToSlice()
		assert.Equal(t, expected, actual, "they should be equal")
	}
	f(1, 1, 4, []int64{1, 1, 1, 1})
	f(1, 2, 4, []int64{1, 2, 4, 8})
}

func TestSequenceRangeInt64(t *testing.T) {
	s := SequenceInt64{}
	f := func(start int64, stop int64, step int64, expected []int64) {
		seq := s.Range(start, stop, step)
		actual := ChannelInt64{seq}.ToSlice()
		assert.Equal(t, expected, actual, "they should be equal")
	}
	f(1, 4, 1, []int64{1, 2, 3})
	f(3, 0, -1, []int64{3, 2, 1})
	f(1, 1, 1, []int64{})
	f(1, 2, 1, []int64{1})
}

func TestSequenceRepeatInt64(t *testing.T) {
	s := SequenceInt64{}
	f := func(count int, given int64, expected []int64) {
		seq := s.Repeat(given)
		seq2 := ChannelInt64{seq}.Take(count)
		actual := ChannelInt64{seq2}.ToSlice()
		assert.Equal(t, expected, actual, "they should be equal")
	}
	f(2, 1, []int64{1, 1})
}

func TestAsyncSliceAnyInt64(t *testing.T) {
	f := func(check func(t int64) bool, given []int64, expected bool) {
		s := AsyncSliceInt64{Data: given, Workers: 2}
		actual := s.Any(check)
		assert.Equal(t, expected, actual, "they should be equal")
	}
	isEven := func(t int64) bool { return (t % 2) == 0 }

	f(isEven, []int64{}, false)
	f(isEven, []int64{1}, false)
	f(isEven, []int64{1, 3}, false)
	f(isEven, []int64{2}, true)
	f(isEven, []int64{1, 2}, true)
	f(isEven, []int64{1, 3, 5, 7, 9, 11}, false)
	f(isEven, []int64{1, 3, 5, 7, 9, 12}, true)
}

func TestAsyncSliceAllInt64(t *testing.T) {
	f := func(check func(t int64) bool, given []int64, expected bool) {
		s := AsyncSliceInt64{Data: given, Workers: 2}
		actual := s.All(check)
		assert.Equal(t, expected, actual, "they should be equal")
	}
	isEven := func(t int64) bool { return (t % 2) == 0 }

	f(isEven, []int64{}, true)
	f(isEven, []int64{1}, false)
	f(isEven, []int64{1, 3}, false)
	f(isEven, []int64{2}, true)
	f(isEven, []int64{2, 4}, true)
	f(isEven, []int64{2, 3}, false)
	f(isEven, []int64{2, 4, 6, 8, 10, 12}, true)
	f(isEven, []int64{2, 4, 6, 8, 10, 11}, false)
}

func TestAsyncSliceEachInt64(t *testing.T) {
	f := func(given []int64) {
		s := AsyncSliceInt64{Data: given, Workers: 2}
		result := make(chan int64, len(given))
		mapper := func(t int64) { result <- t }
		s.Each(mapper)
		close(result)
		actual := ChannelInt64{result}.ToSlice()
		sorted := SliceInt64{actual}.Sort()
		assert.Equal(t, given, sorted, "they should be equal")
	}

	f([]int64{})
	f([]int64{1})
	f([]int64{1, 2, 3})
	f([]int64{1, 2, 3, 4, 5, 6, 7})
}

func TestAsyncSliceMapInt64Int(t *testing.T) {
	f := func(mapper func(t int64) int, given []int64, expected []int) {
		s := AsyncSliceInt64{Data: given, Workers: 2}
		actual := s.MapInt(mapper)
		assert.Equal(t, expected, actual, "they should be equal")
	}
	double := func(t int64) int { return int((t * 2)) }

	f(double, []int64{}, []int{})
	f(double, []int64{1}, []int{2})
	f(double, []int64{1, 2, 3}, []int{2, 4, 6})
}

func TestAsyncSliceMapInt64Int8(t *testing.T) {
	f := func(mapper func(t int64) int8, given []int64, expected []int8) {
		s := AsyncSliceInt64{Data: given, Workers: 2}
		actual := s.MapInt8(mapper)
		assert.Equal(t, expected, actual, "they should be equal")
	}
	double := func(t int64) int8 { return int8((t * 2)) }

	f(double, []int64{}, []int8{})
	f(double, []int64{1}, []int8{2})
	f(double, []int64{1, 2, 3}, []int8{2, 4, 6})
}

func TestAsyncSliceMapInt64Int16(t *testing.T) {
	f := func(mapper func(t int64) int16, given []int64, expected []int16) {
		s := AsyncSliceInt64{Data: given, Workers: 2}
		actual := s.MapInt16(mapper)
		assert.Equal(t, expected, actual, "they should be equal")
	}
	double := func(t int64) int16 { return int16((t * 2)) }

	f(double, []int64{}, []int16{})
	f(double, []int64{1}, []int16{2})
	f(double, []int64{1, 2, 3}, []int16{2, 4, 6})
}

func TestAsyncSliceMapInt64Int32(t *testing.T) {
	f := func(mapper func(t int64) int32, given []int64, expected []int32) {
		s := AsyncSliceInt64{Data: given, Workers: 2}
		actual := s.MapInt32(mapper)
		assert.Equal(t, expected, actual, "they should be equal")
	}
	double := func(t int64) int32 { return int32((t * 2)) }

	f(double, []int64{}, []int32{})
	f(double, []int64{1}, []int32{2})
	f(double, []int64{1, 2, 3}, []int32{2, 4, 6})
}

func TestAsyncSliceMapInt64Int64(t *testing.T) {
	f := func(mapper func(t int64) int64, given []int64, expected []int64) {
		s := AsyncSliceInt64{Data: given, Workers: 2}
		actual := s.MapInt64(mapper)
		assert.Equal(t, expected, actual, "they should be equal")
	}
	double := func(t int64) int64 { return int64((t * 2)) }

	f(double, []int64{}, []int64{})
	f(double, []int64{1}, []int64{2})
	f(double, []int64{1, 2, 3}, []int64{2, 4, 6})
}

func TestAsyncSliceReduceInt64(t *testing.T) {
	f := func(reducer func(a int64, b int64) int64, given []int64, expected int64) {
		s := AsyncSliceInt64{Data: given, Workers: 4}
		actual := s.Reduce(reducer)
		assert.Equal(t, expected, actual, "they should be equal")
	}
	sum := func(a int64, b int64) int64 { return a + b }

	f(sum, []int64{}, 0)
	f(sum, []int64{1}, 1)
	f(sum, []int64{1, 2}, 3)
	f(sum, []int64{1, 2, 3}, 6)
	f(sum, []int64{1, 2, 3, 4}, 10)
	f(sum, []int64{1, 2, 3, 4, 5}, 15)
}<|MERGE_RESOLUTION|>--- conflicted
+++ resolved
@@ -3,26 +3,6 @@
 import (
 	"github.com/stretchr/testify/assert"
 	"testing")
-<<<<<<< HEAD
-
-func TestAsyncSliceAnyInt(t *testing.T) {
-	f := func(check func(t int) bool, given []int, expected bool) {
-		s := AsyncSliceInt{data: given, workers: 2}
-		actual := s.Any(check)
-		assert.Equal(t, expected, actual, "they should be equal")
-	}
-	isEven := func(t int) bool { return (t % 2) == 0 }
-
-	f(isEven, []int{}, false)
-	f(isEven, []int{1}, false)
-	f(isEven, []int{1, 3}, false)
-	f(isEven, []int{2}, true)
-	f(isEven, []int{1, 2}, true)
-	f(isEven, []int{1, 3, 5, 7, 9, 11}, false)
-	f(isEven, []int{1, 3, 5, 7, 9, 12}, true)
-}
-=======
->>>>>>> 80945b0e
 
 func TestSlicesProductInt(t *testing.T) {
 	f := func(given [][]int, expected [][]int) {
@@ -42,31 +22,10 @@
 	f([][]int{{1, 2}, {3}, {4, 5}}, [][]int{{1, 3, 4}, {1, 3, 5}, {2, 3, 4}, {2, 3, 5}})
 }
 
-<<<<<<< HEAD
-func TestAsyncSliceFilterInt(t *testing.T) {
-	f := func(given []int, expected []int) {
-		filter := func(t int) bool { return t > 10 }
-		s := AsyncSliceInt{data: given, workers: 2}
-		actual := s.Filter(filter)
-		assert.Equal(t, expected, actual, "they should be equal")
-	}
-
-	f([]int{}, []int{})
-	f([]int{5}, []int{})
-	f([]int{15}, []int{15})
-	f([]int{9, 11, 12, 13, 6}, []int{11, 12, 13})
-}
-
-func TestAsyncSliceMapIntInt(t *testing.T) {
-	f := func(mapper func(t int) int, given []int, expected []int) {
-		s := AsyncSliceInt{data: given, workers: 2}
-		actual := s.MapInt(mapper)
-=======
 func TestSliceAnyInt(t *testing.T) {
 	f := func(given []int, expected bool) {
 		even := func(t int) bool { return (t % 2) == 0 }
 		actual := SliceInt{given}.Any(even)
->>>>>>> 80945b0e
 		assert.Equal(t, expected, actual, "they should be equal")
 	}
 	f([]int{}, false)
@@ -137,28 +96,10 @@
 	f([]int{1, 3, 2, 4, 5}, [][]int{{1, 3}, {2, 4}, {5}})
 }
 
-<<<<<<< HEAD
-func TestSequenceCountInt(t *testing.T) {
-	s := SequenceInt{}
-	f := func(start int, step int, count int, expected []int) {
-		seq := s.Count(start, step)
-		actual := ChannelInt{seq}.Take(count)
-		assert.Equal(t, expected, actual, "they should be equal")
-	}
-	f(1, 2, 4, []int{1, 3, 5, 7})
-}
-
-func TestSequenceExponentialInt(t *testing.T) {
-	s := SequenceInt{}
-	f := func(start int, factor int, count int, expected []int) {
-		seq := s.Exponential(start, factor)
-		actual := ChannelInt{seq}.Take(count)
-=======
 func TestSliceChunkByIntInt64(t *testing.T) {
 	f := func(given []int, expected [][]int) {
 		reminder := func(t int) int64 { return int64((t % 2)) }
 		actual := SliceInt{given}.ChunkByInt64(reminder)
->>>>>>> 80945b0e
 		assert.Equal(t, expected, actual, "they should be equal")
 	}
 	f([]int{}, [][]int{})
@@ -556,20 +497,6 @@
 	f([]int{1, 2, 3, 4, 5, 6, 7})
 }
 
-<<<<<<< HEAD
-func TestAsyncSliceFilterInt8(t *testing.T) {
-	f := func(given []int8, expected []int8) {
-		filter := func(t int8) bool { return t > 10 }
-		s := AsyncSliceInt8{data: given, workers: 2}
-		actual := s.Filter(filter)
-		assert.Equal(t, expected, actual, "they should be equal")
-	}
-
-	f([]int8{}, []int8{})
-	f([]int8{5}, []int8{})
-	f([]int8{15}, []int8{15})
-	f([]int8{9, 11, 12, 13, 6}, []int8{11, 12, 13})
-=======
 func TestChannelChunkEveryInt(t *testing.T) {
 	f := func(size int, given []int, expected [][]int) {
 		c := make(chan int, 1)
@@ -758,6 +685,20 @@
 	f([]int{1, 2, 3, 4, 5, 6, 7})
 }
 
+func TestAsyncSliceFilterInt(t *testing.T) {
+	f := func(given []int, expected []int) {
+		filter := func(t int) bool { return t > 10 }
+		s := AsyncSliceInt{data: given, workers: 2}
+		actual := s.Filter(filter)
+		assert.Equal(t, expected, actual, "they should be equal")
+	}
+
+	f([]int{}, []int{})
+	f([]int{5}, []int{})
+	f([]int{15}, []int{15})
+	f([]int{9, 11, 12, 13, 6}, []int{11, 12, 13})
+}
+
 func TestAsyncSliceMapIntInt(t *testing.T) {
 	f := func(mapper func(t int) int, given []int, expected []int) {
 		s := AsyncSliceInt{Data: given, Workers: 2}
@@ -1518,16 +1459,25 @@
 	f([]int8{1})
 	f([]int8{1, 2, 3})
 	f([]int8{1, 2, 3, 4, 5, 6, 7})
->>>>>>> 80945b0e
+}
+
+func TestAsyncSliceFilterInt8(t *testing.T) {
+	f := func(given []int8, expected []int8) {
+		filter := func(t int8) bool { return t > 10 }
+		s := AsyncSliceInt8{data: given, workers: 2}
+		actual := s.Filter(filter)
+		assert.Equal(t, expected, actual, "they should be equal")
+	}
+
+	f([]int8{}, []int8{})
+	f([]int8{5}, []int8{})
+	f([]int8{15}, []int8{15})
+	f([]int8{9, 11, 12, 13, 6}, []int8{11, 12, 13})
 }
 
 func TestAsyncSliceMapInt8Int(t *testing.T) {
 	f := func(mapper func(t int8) int, given []int8, expected []int) {
-<<<<<<< HEAD
-		s := AsyncSliceInt8{data: given, workers: 2}
-=======
 		s := AsyncSliceInt8{Data: given, Workers: 2}
->>>>>>> 80945b0e
 		actual := s.MapInt(mapper)
 		assert.Equal(t, expected, actual, "they should be equal")
 	}
@@ -1606,23 +1556,6 @@
 	f(sum, []int8{1, 2, 3, 4, 5}, 15)
 }
 
-<<<<<<< HEAD
-func TestSequenceCountInt8(t *testing.T) {
-	s := SequenceInt8{}
-	f := func(start int8, step int8, count int, expected []int8) {
-		seq := s.Count(start, step)
-		actual := ChannelInt8{seq}.Take(count)
-		assert.Equal(t, expected, actual, "they should be equal")
-	}
-	f(1, 2, 4, []int8{1, 3, 5, 7})
-}
-
-func TestSequenceExponentialInt8(t *testing.T) {
-	s := SequenceInt8{}
-	f := func(start int8, factor int8, count int, expected []int8) {
-		seq := s.Exponential(start, factor)
-		actual := ChannelInt8{seq}.Take(count)
-=======
 func TestSlicesProductInt16(t *testing.T) {
 	f := func(given [][]int16, expected [][]int16) {
 		actual := make([][]int16, 0)
@@ -1635,7 +1568,6 @@
 				t.Fatal("infinite loop")
 			}
 		}
->>>>>>> 80945b0e
 		assert.Equal(t, expected, actual, "they should be equal")
 	}
 	f([][]int16{{1, 2}, {3, 4}}, [][]int16{{1, 3}, {1, 4}, {2, 3}, {2, 4}})
@@ -2400,23 +2332,6 @@
 	f(sum, []int16{1, 2, 3, 4, 5}, 15)
 }
 
-<<<<<<< HEAD
-func TestSequenceCountInt16(t *testing.T) {
-	s := SequenceInt16{}
-	f := func(start int16, step int16, count int, expected []int16) {
-		seq := s.Count(start, step)
-		actual := ChannelInt16{seq}.Take(count)
-		assert.Equal(t, expected, actual, "they should be equal")
-	}
-	f(1, 2, 4, []int16{1, 3, 5, 7})
-}
-
-func TestSequenceExponentialInt16(t *testing.T) {
-	s := SequenceInt16{}
-	f := func(start int16, factor int16, count int, expected []int16) {
-		seq := s.Exponential(start, factor)
-		actual := ChannelInt16{seq}.Take(count)
-=======
 func TestSlicesProductInt32(t *testing.T) {
 	f := func(given [][]int32, expected [][]int32) {
 		actual := make([][]int32, 0)
@@ -2429,7 +2344,6 @@
 				t.Fatal("infinite loop")
 			}
 		}
->>>>>>> 80945b0e
 		assert.Equal(t, expected, actual, "they should be equal")
 	}
 	f([][]int32{{1, 2}, {3, 4}}, [][]int32{{1, 3}, {1, 4}, {2, 3}, {2, 4}})
@@ -3178,119 +3092,10 @@
 	f(double, []int32{1, 2, 3}, []int64{2, 4, 6})
 }
 
-<<<<<<< HEAD
-func TestChannelToSliceInt32(t *testing.T) {
-	s := SequenceInt32{}
-	f := func(start int32, stop int32, step int32, expected []int32) {
-		seq := s.Range(start, stop, step)
-		actual := ChannelInt32{seq}.ToSlice()
-		assert.Equal(t, expected, actual, "they should be equal")
-	}
-	f(1, 4, 1, []int32{1, 2, 3})
-}
-
-func TestSequenceCountInt32(t *testing.T) {
-	s := SequenceInt32{}
-	f := func(start int32, step int32, count int, expected []int32) {
-		seq := s.Count(start, step)
-		actual := ChannelInt32{seq}.Take(count)
-		assert.Equal(t, expected, actual, "they should be equal")
-	}
-	f(1, 2, 4, []int32{1, 3, 5, 7})
-}
-
-func TestSequenceExponentialInt32(t *testing.T) {
-	s := SequenceInt32{}
-	f := func(start int32, factor int32, count int, expected []int32) {
-		seq := s.Exponential(start, factor)
-		actual := ChannelInt32{seq}.Take(count)
-		assert.Equal(t, expected, actual, "they should be equal")
-	}
-	f(1, 2, 4, []int32{1, 2, 4, 8})
-}
-
-func TestSequenceRangeInt32(t *testing.T) {
-	s := SequenceInt32{}
-	f := func(start int32, stop int32, step int32, expected []int32) {
-		seq := s.Range(start, stop, step)
-		actual := ChannelInt32{seq}.ToSlice()
-		assert.Equal(t, expected, actual, "they should be equal")
-	}
-	f(1, 4, 1, []int32{1, 2, 3})
-	f(3, 0, -1, []int32{3, 2, 1})
-}
-
-func TestSequenceRepeatInt32(t *testing.T) {
-	s := SequenceInt32{}
-	f := func(count int, given int32, expected []int32) {
-		seq := s.Repeat(given)
-		actual := ChannelInt32{seq}.Take(count)
-		assert.Equal(t, expected, actual, "they should be equal")
-	}
-	f(2, 1, []int32{1, 1})
-}
-
-func TestSequenceTakeInt32(t *testing.T) {
-	s := SequenceInt32{}
-	f := func(count int, given int32, expected []int32) {
-		seq := s.Repeat(given)
-		actual := ChannelInt32{seq}.Take(count)
-		assert.Equal(t, expected, actual, "they should be equal")
-	}
-	f(0, 1, []int32{})
-	f(1, 1, []int32{1})
-	f(2, 1, []int32{1, 1})
-}
-
-func TestSliceAnyInt32(t *testing.T) {
-	f := func(check func(t int32) bool, given []int32, expected bool) {
-		actual := SliceInt32{given}.Any(check)
-		assert.Equal(t, expected, actual, "they should be equal")
-	}
-	isEven := func(t int32) bool { return (t % 2) == 0 }
-
-	f(isEven, []int32{}, false)
-	f(isEven, []int32{1, 3}, false)
-	f(isEven, []int32{2}, true)
-	f(isEven, []int32{1, 2}, true)
-}
-
-func TestSliceAllInt32(t *testing.T) {
-	f := func(check func(t int32) bool, given []int32, expected bool) {
-		actual := SliceInt32{given}.All(check)
-		assert.Equal(t, expected, actual, "they should be equal")
-	}
-	isEven := func(t int32) bool { return (t % 2) == 0 }
-
-	f(isEven, []int32{}, true)
-	f(isEven, []int32{2}, true)
-	f(isEven, []int32{1}, false)
-	f(isEven, []int32{2, 4}, true)
-	f(isEven, []int32{2, 4, 1}, false)
-	f(isEven, []int32{1, 2, 4}, false)
-}
-
-func TestSliceChunkByInt32Int(t *testing.T) {
-	f := func(mapper func(t int32) int, given []int32, expected [][]int32) {
-		actual := SliceInt32{given}.ChunkByInt(mapper)
-		assert.Equal(t, expected, actual, "they should be equal")
-	}
-	remainder := func(t int32) int { return int((t % 2)) }
-
-	f(remainder, []int32{1}, [][]int32{{1}})
-	f(remainder, []int32{1, 2, 3}, [][]int32{{1}, {2}, {3}})
-	f(remainder, []int32{1, 3, 2, 4, 5}, [][]int32{{1, 3}, {2, 4}, {5}})
-}
-
-func TestSliceChunkByInt32Int8(t *testing.T) {
-	f := func(mapper func(t int32) int8, given []int32, expected [][]int32) {
-		actual := SliceInt32{given}.ChunkByInt8(mapper)
-=======
 func TestAsyncSliceReduceInt32(t *testing.T) {
 	f := func(reducer func(a int32, b int32) int32, given []int32, expected int32) {
 		s := AsyncSliceInt32{Data: given, Workers: 4}
 		actual := s.Reduce(reducer)
->>>>>>> 80945b0e
 		assert.Equal(t, expected, actual, "they should be equal")
 	}
 	sum := func(a int32, b int32) int32 { return a + b }
@@ -3559,31 +3364,10 @@
 	f([]int64{1, 2, 4, 3, 5, 7, 10}, []int64{1, 2, 3, 10})
 }
 
-<<<<<<< HEAD
-func TestAsyncSliceFilterInt64(t *testing.T) {
-	f := func(given []int64, expected []int64) {
-		filter := func(t int64) bool { return t > 10 }
-		s := AsyncSliceInt64{data: given, workers: 2}
-		actual := s.Filter(filter)
-		assert.Equal(t, expected, actual, "they should be equal")
-	}
-
-	f([]int64{}, []int64{})
-	f([]int64{5}, []int64{})
-	f([]int64{15}, []int64{15})
-	f([]int64{9, 11, 12, 13, 6}, []int64{11, 12, 13})
-}
-
-func TestAsyncSliceMapInt64Int(t *testing.T) {
-	f := func(mapper func(t int64) int, given []int64, expected []int) {
-		s := AsyncSliceInt64{data: given, workers: 2}
-		actual := s.MapInt(mapper)
-=======
 func TestSliceFilterInt64(t *testing.T) {
 	f := func(given []int64, expected []int64) {
 		even := func(t int64) bool { return (t % 2) == 0 }
 		actual := SliceInt64{given}.Filter(even)
->>>>>>> 80945b0e
 		assert.Equal(t, expected, actual, "they should be equal")
 	}
 	f([]int64{}, []int64{})
@@ -3647,27 +3431,9 @@
 	f([]int64{1, 3, 2, 4, 5}, map[int64][]int64{0: {2, 4}, 1: {1, 3, 5}})
 }
 
-<<<<<<< HEAD
-func TestSequenceCountInt64(t *testing.T) {
-	s := SequenceInt64{}
-	f := func(start int64, step int64, count int, expected []int64) {
-		seq := s.Count(start, step)
-		actual := ChannelInt64{seq}.Take(count)
-		assert.Equal(t, expected, actual, "they should be equal")
-	}
-	f(1, 2, 4, []int64{1, 3, 5, 7})
-}
-
-func TestSequenceExponentialInt64(t *testing.T) {
-	s := SequenceInt64{}
-	f := func(start int64, factor int64, count int, expected []int64) {
-		seq := s.Exponential(start, factor)
-		actual := ChannelInt64{seq}.Take(count)
-=======
 func TestSliceIntersperseInt64(t *testing.T) {
 	f := func(el int64, given []int64, expected []int64) {
 		actual := SliceInt64{given}.Intersperse(el)
->>>>>>> 80945b0e
 		assert.Equal(t, expected, actual, "they should be equal")
 	}
 	f(0, []int64{}, []int64{})
@@ -3934,6 +3700,16 @@
 	f(2, 1, []int64{1, 1})
 }
 
+func TestSequenceCountInt64(t *testing.T) {
+	s := SequenceInt64{}
+	f := func(start int64, step int64, count int, expected []int64) {
+		seq := s.Count(start, step)
+		actual := ChannelInt64{seq}.Take(count)
+		assert.Equal(t, expected, actual, "they should be equal")
+	}
+	f(1, 2, 4, []int64{1, 3, 5, 7})
+}
+
 func TestSequenceExponentialInt64(t *testing.T) {
 	s := SequenceInt64{}
 	f := func(start int64, factor int64, count int, expected []int64) {
